--- conflicted
+++ resolved
@@ -324,7 +324,6 @@
     [`monitor (@smoke-alarm(name="kitchen").status()) => notify;`,
     'notify you when the status of your “kitchen” smoke alarm changes', 'Smoke Alarm ⇒ Notification'],
 
-<<<<<<< HEAD
     [`now => compute distance(geo, $context.location.current_location) of @org.schema.place() => notify;`,
     'get places and the distance between the geo and here and then notify you', 'Schema ⇒ Notification'],
     [`compute distance(geo, $context.location.current_location) of (timer(base=$?, interval=$?) join @org.schema.place()) => notify;`,
@@ -339,13 +338,16 @@
 
     [`executor = "bob"^^tt:username : monitor(@security-camera.current_event()) => @com.yandex.translate.translate(text="lol") => @com.twitter.post(status=translated_text);`,
     `tell @bob: do the following: when the current event detected on your security camera changes, get the translation of “lol” to ____, and then tweet the translated text`,
-    `Security Camera ⇒ Yandex Translate ⇒ Twitter`]
-=======
+    `Security Camera ⇒ Yandex Translate ⇒ Twitter`],
+
     [`edge (monitor (@org.thingpedia.weather.current(location=$?))) on temperature >= 5defaultTemperature => notify;`,
-    'notify you when the current weather for ____ changes and it becomes true that the temperature is greater than or equal to 5.0 degrees', 'Weather ⇒ Notification'],
+    'notify you when the current weather for ____ changes and it becomes true that the temperature is greater than or equal to 5 degrees', 'Weather ⇒ Notification'],
     [`now => (@org.thingpedia.weather.current(location=$?)), temperature >= 10defaultTemperature => notify;`,
-    'get the current weather for ____ if the temperature is greater than or equal to 10.0 degrees and then notify you', 'Weather ⇒ Notification'],
->>>>>>> 0ca417cb
+    'get the current weather for ____ such that the temperature is greater than or equal to 10 degrees and then notify you', 'Weather ⇒ Notification'],
+    [`now => (@org.thingpedia.weather.current(location=$?)), temperature >= 10.2defaultTemperature => notify;`,
+    'get the current weather for ____ such that the temperature is greater than or equal to 10.2 degrees and then notify you', 'Weather ⇒ Notification'],
+    [`now => (@org.thingpedia.weather.current(location=$?)), temperature >= 10.33defaultTemperature => notify;`,
+    'get the current weather for ____ such that the temperature is greater than or equal to 10.3 degrees and then notify you', 'Weather ⇒ Notification'],
 ];
 
 const gettext = {
