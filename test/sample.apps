// -* mode: js -*-

// InvalidType
// ** typecheck: expect TypeError **
now => @org.thingpedia.invalid.get() => notify;

====

// InvalidType2
// ** typecheck: expect TypeError **
now => @org.thingpedia.invalid2.get() => notify;

====

// InvalidType3
// ** typecheck: expect TypeError **
now => @org.thingpedia.builtin.test.invalid() => notify;

====

// Array
monitor @com.twitter.home_timeline(), in_array(author, ["alice"^^tt:username, "bob"^^tt:username])  => notify;

====

// TestExternalPredicate
{
monitor @com.twitter.home_timeline(), @org.thingpedia.builtin.thingengine.builtin.get_time() { time >= makeTime(9,0) && time <= makeTime(10, 0) } => notify;
monitor @com.twitter.home_timeline(), text =~ "lol" && @org.thingpedia.builtin.thingengine.builtin.get_time() { time >= makeTime(9,0) && time <= makeTime(10, 0) } => notify;
}

====

// ** typecheck: expect TypeError **
// these should not typecheck
// TestInvalidExternalPredicate1
monitor @com.twitter.home_timeline(), @org.thingpedia.builtin.thingengine.builtin.get_time() { time =~ "lol" } => notify;

====

// ** typecheck: expect TypeError **
// TestInvalidExternalPredicate2
monitor @com.twitter.home_timeline(), @org.thingpedia.builtin.thingengine.builtin.get_time() { lol =~ "lol" } => notify;

====

// ** typecheck: expect TypeError **
// TestInvalidExternalPredicate3
monitor @com.twitter.home_timeline(), @com.twitter.post() { text =~ "lol" } => notify;

====

executor = "bob"^^tt:username : { // TestReturn
    monitor @com.twitter.home_timeline() => return;
}

====

executor = self : { // ExplicitSelf
    now => @org.thingpedia.builtin.thingengine.builtin.say(message="lol");
}

====

executor = "matrix-account:@gcampax:matrix.org"^^tt:contact : { // WithPrincipals
    now => @org.thingpedia.builtin.thingengine.builtin.say(message="lol");
}

====

// CompareDate
{
    now => @org.thingpedia.builtin.thingengine.builtin.get_time(), time >= makeTime(10,0) => notify;
}

====

// StartsWith
{
    monitor @com.twitter.home_timeline(), starts_with(text, "foo") => notify;
}

====

// EntityNames
{
    now => @com.twitter.post_picture(caption="lol", picture_url="http://foo.com/bar.jpg"^^tt:picture("A funny picture"));
}

====

// DownCast
{
    monitor @com.xkcd(id="com.xkcd-6").get_comic()
    => @com.twitter.post(status=picture_url);
}

====

// EventType
{
    monitor @com.twitter.home_timeline() => @org.thingpedia.builtin.thingengine.builtin.say(message=$event.type);
}

====

// FormatEvent
{
    monitor @com.twitter.home_timeline() => @org.thingpedia.builtin.thingengine.builtin.say(message=$event);
}

====

// ComplexFilter
{
    monitor @com.twitter.home_timeline(), text =~ "foo" || (text =~"bar" && !(text =~ "lol")) => notify;
}

====

// WithClassDef
{
    class @dyn_0 extends @remote {
        action send(in req foo : String);
    }
    now => @dyn_0.send(foo="foo");
}

====

// ** typecheck: expect TypeError **
// WrongClassDef
{
    class @dyn_0 extends @remote {
        action send(in req foo : Number);
    }
    now => @dyn_0.send(foo="foo");
}

====

// sub function
{
    class @foo.bar {
        query q1 (out a: Number);
        query q2 extends q1 (out b: String);
    }
    now => @foo.bar.q2(), a >= 0 && b =~ "foo" => notify;
}

====

// sub function
{
    class @foo.bar {
        query q1 (out a: Number);
        query q2 (out b: String);
        query q3 extends q1, q2 (out c: Number);
    }
    now => @foo.bar.q3(), a >= 0 && b =~ "foo" && c == 1 => notify;
}

====

// sub function with conflict parameters
class @foo.bar {
    query q0 (out a: Number);
    query q1 extends q0 (out b: Number);
    query q2 extends q0 (out c: String);
    query q3 extends q1, q2 (out d: Number);
}

====

// ** typecheck: expect TypeError **
// sub function with conflict parameters
class @foo.bar {
    query q1 (out a: Number);
    query q2 (out a: String);
    query q3 extends q1, q2 (out c: Number);
}

====

// ** typecheck: expect TypeError **
// sub function with conflict parameters
class @foo.bar {
    query q1 (out a: Number);
    query q2 (out b: String);
    query q3 extends q1, q2 (out a: Number);
}

====

// sub function with conflict parameters
class @foo.bar {
    query q1 (out a: Number);
    list query q2 extends q1 (out b: String);
}

====

// sub function with conflict parameters
class @foo.bar {
    monitorable query q1 (out a: Number);
    query q2 extends q1 (out b: String);
}

====

// ** typecheck: expect TypeError **
// sub function with conflict parameters
class @foo.bar {
    query q1 (out a: Number);
    monitorable query q2 extends q1 (out b: String);
}

====

// without wrapping it should still work

monitor @com.twitter.home_timeline() => notify;

====

// same for immediates
now => @security-camera.current_event() => notify;

====

// PrimaryKind
monitor @com.twitter.home_timeline() => notify;

====

// Contains
{
    monitor @com.twitter.home_timeline(), contains(hashtags, "lol") => notify;
}

====

// ParameterPassing
{
    monitor @com.xkcd(id="com.xkcd-6").get_comic()
    => @com.twitter(id="com.twitter-foo").post_picture(caption=title, picture_url=picture_url);
}

====

// SecurityCamera
    now => @security-camera.current_event() => notify;

====

// SearchYoutube
    now => @com.youtube.search_videos(query="lol"), video_url == "http://www.youtube.com"^^tt:url =>  notify;

====

// TimeTest
{
    attimer(time=makeTime(12, 30)) => notify;
}

====

// RelativeTime
{
    attimer(time=$context.time.morning) => notify;
}

====

// PhoneNumberTest
{
    now => @org.thingpedia.builtin.thingengine.phone.send_sms(to="+15555555555", message="");
    now => @org.thingpedia.builtin.thingengine.phone.send_sms(to="+15555555555"^^tt:phone_number, message="");
    monitor @org.thingpedia.builtin.thingengine.phone.sms(), sender=="+15555555555"^^tt:phone_number => notify;
}

====

// ** typecheck: expect TypeError **
// InvalidPhoneNumberTest
    now => @org.thingpedia.builtin.thingengine.phone.send_sms(to="+15555555555"^^tt:email_address, message="");

====

// LocationAsTriggerParam
    monitor @org.thingpedia.weather.current(location=makeLocation(1, 3)) => notify;

====

// RelativeLocation
    monitor @org.thingpedia.weather.current(location=$context.location.current_location) => notify;

====

// LocationWithDisplayAsTriggerParam
    monitor @org.thingpedia.weather.current(location=makeLocation(1, 3, "Somewhere"))  => notify;

====

// SabrinaGeneratedMonitorcom.twitter
{
    monitor @com.twitter(id="com.twitter-foo").home_timeline(), author == "HillaryClinton"^^tt:username => notify;
}

====

// CommandTest
  now => @org.thingpedia.builtin.thingengine.builtin.say(message="test");

====

// LogQueryTest
    now => t => notify;

====

// LogQueryTestProjection
    now => [col1] of Q1 => notify;

====

// LogQueryTestSelection
    now => [col1] of (Q1, col2 >= 42) => notify;

/* select col1 as v_1 from Q1 where col2 >= 42 */

====

// LogQueryTestJoin
{
  now => ([col1] of Q1 join Q2), col2 >= col1 => notify;
  now => [col2] of (([col1] of Q1 join Q2), col2 >= col1) => notify;
}

====

// LogQueryAggregationTest
now => aggregate max field of Q1 => notify;

====

// LogQueryAggregationMeasureTest
// col1 has type Measure(C)
{
now => aggregate max col1 of Q3 => @thermostat.set_target_temperature(value=col1);
now => (aggregate max col1 of Q3) as tmp => @thermostat.set_target_temperature(value=tmp.col1);
}

====

// ** typecheck: expect TypeError **
// LogQueryInvalidAggregationTest
now => aggregate max nonexisting_field of Q1 => notify;

====

// ** typecheck: expect TypeError **
// LogQueryInvalidAggregation2Test
now => aggregate max str1 of Q1 => notify;

====

// LogQueryCountTest
now => aggregate count of Q1 => notify;

====

// LogQueryCountParamPassingTest
now => aggregate count str1 of Q1 join @com.xkcd.get_comic() on (number=str1) => notify;

====

// ** typecheck: expect TypeError **
// LogQueryCountInvalidParamPassingTest
now => aggregate count str1 of Q1 => @com.twitter.post(status=count);

====

// WithSave
{
let table steps    := @com.fitbit.getsteps();
let table my_table := aggregate max steps of Q1;
now => my_table => notify;
}

====

// LogTriggerTest
monitor Q1 join Q2 => notify;

====

// Another LogTriggerTest
monitor Q1 => Q2 => notify;

====

// Another LogTriggerTest
monitor Q1 => Q2 => @com.twitter.post(status="hello");

====

// LogTriggerAggregationTest
monitor (aggregate max field of Q1) => notify;

====

// LogTestAll
let stream saved := [foo] of (monitor Q0 join Q1);

====

// LogTestTableName
let stream lol := [foo] of (monitor Q0 join Q1);

====

// RelativeTime
{
now => Q1, _timestamp >= makeDate() + 2year => notify;
now => Q1, _timestamp >= makeDate() + -2year => notify;
now => Q1, _timestamp >= makeDate() - 2year => notify;
now => Q1, _timestamp >= makeDate() + 24mon => notify;
now => Q1, _timestamp >= makeDate() + (-1year + -12mon) => notify;
now => Q1, _timestamp >= start_of(mon) && _timestamp <= end_of(day) => notify;
}

====

// Lambdas
{
let table macro := \(p_number : Number) -> @com.xkcd.get_comic(number=p_number) ;
now => macro(p_number=1234) => notify;
}

====

// EdgeFilter
{
let stream once := \(x : Stream) -> edge x on (true) ;

edge (monitor @thermostat.get_temperature()) on value >= 70F => notify;
}

====

// Window
{
let table A := window 1, 3 of timer(base=makeDate(), interval=10min);
let table B := timeseries makeDate(), -1week of timer(base=makeDate(), interval=10min);
let table C := sequence 1, 3 of Q1;
let table D := history start_of(week), -1week of Q1;

let table this_week := \(x : Table) -> history end_of(week), -1week of x;
let table last_week := \(x : Table) -> history start_of(week), -1week of x;
let table current := \(x : Table) -> sequence 1,1 of x;
let table previous := \(x : Table) -> sequence 2,1 of x;
let table latest_K := \(x : Table, k : Number) -> sequence 1, k of x;
}

====

// Computation
{
let table x := compute distance(location, makeLocation(1,2)) of @org.thingpedia.builtin.thingengine.builtin.get_gps();
let table y := compute distance(location, $context.location.home) of @org.thingpedia.builtin.thingengine.builtin.get_gps();
let table z := compute (col1 + col2) of Q1;
let table xx := compute (1 + col1) of aggregate sum col1 of Q1;
let table xy := compute (1 + colsum) of aggregate sum col1 as colsum of Q1;
let table xxy := compute (1 + colsum) as colwhatever of aggregate sum col1 as colsum of Q1;
}

====

// Action Lambdas
let action x := \(x : String) -> @com.twitter.post(status=x);

====

// Lambdas Join
{
let table macro := \(number : Number) -> @com.xkcd.get_comic(number=number) ;
now => Q1 join macro() on (number=steps) => notify;
}

====

// Entities
{
  // allow spaces in entity types
  let table x1 := \(y : Entity(tt : hashtag)) -> @com.twitter.home_timeline(), contains(hashtags, y);

  // allow dots in entity types
  let table x2 := \(y : Entity(com.google.drive : file_id)) -> @com.google.drive.list_drive_files(), file_id == y;
  let table x3 := \(y : Entity(com.google . drive : file_id)) -> @com.google.drive.list_drive_files(), file_id == y;

  now => x1(y="foo"^^ tt : hashtag) => notify;
  now => x2(y="xxx"^^ com . google . drive : file_id ( "Some file" ) ) => notify;
}

====
// ** typecheck: expect TypeError **
// number is not a valid field in @com.xkcd.get_comic()
// Monitor on param

{
monitor @com.xkcd.get_comic() => notify;
monitor @com.xkcd.get_comic() on new [title] => notify;
monitor @com.xkcd.get_comic() on new [title, number] => notify;
}

====
// ** typecheck: expect TypeError **
// No $events
{
now => @com.twitter.post(status=$event);
}

====
// Join with parameter passing
{
((monitor @com.wsj.get()) join @com.yandex.translate.translate() on (text=$event)) => notify;
}

====
// Currencies
{
now => @com.uber.price_estimate(start=$context.location.home,end=$context.location.work) => notify;
now => @com.uber.price_estimate(start=$context.location.home,end=$context.location.work), low_estimate >= makeCurrency(50,usd) => notify;
}

====

{
now => (@com.live.onedrive.list_files() join @com.bing.web_search() on (query=description)) => notify;
(monitor (@com.live.onedrive.list_files())) join @com.bing.web_search() on (query=description) => notify;
now => (@com.live.onedrive.list_files() join @com.bing.web_search() on (query=description)) => @com.twitter.post(status=title);
(monitor (@com.live.onedrive.list_files())) join @com.bing.web_search() on (query=description) => @com.twitter.post(status=title);
now => (@com.live.onedrive.list_files() join @com.bing.web_search() on (query=description)) => @com.twitter.post(status=description);
(monitor (@com.live.onedrive.list_files())) join @com.bing.web_search() on (query=description) => @com.twitter.post(status=description);
}

====
// Bug 1
{
   now => @com.yandex.translate.translate(target_language="it"^^tt:iso_lang_code("Italian")) => notify;
}

====
// Bug 2
{
now => @com.twitter.my_tweets() join @com.bing.web_search() on (query=text) => notify ;
}

====
// Bug 3
{
let action x := \(p_status :String) -> @com.twitter.post(status=p_status);
}

====
// Bug 4
now => @security-camera.set_power(power=enum(on));

====

// ** typecheck: expect TypeError **
now => notify;

====

let action x := \(status : String) -> @com.twitter.post(status=status);

====

// ** typecheck: expect TypeError **
let action x := \(status : Number) -> @com.twitter.post(status=status);

====

now => @com.twitter.follow(user_name=null^^tt:username("donald trump"));

====

// class definitions and import stmts
{
  class @com.foo {
    import loader from @org.thingpedia.v2();
    import config from @org.thingpedia.config.discovery.bluetooth(uuids=[]);

    monitorable query get_power(out power : Enum(on, off))
    #_[canonical='power status of foo']
    #_[confirmation='status of foo']
    #[poll_interval=10min];

    action set_power(in req power : Enum(on,off) #_[prompt='do you want turn on or off?'])
    #_[canonical='set power of foo']
    #_[confirmation='turn $power foo'];
  }
}

====

{
  class @com.foo {
    list query get_random_number(out number : Number)
    #_[canonical='get random number']
    #_[confirmation='random number'];
  }
}

====

// ** typecheck: expect TypeError **
// invalid value type for poll interval
{
  class @com.foo {
    monitorable query get_power(out power : Enum(on, off))
    #_[canonical='power status of foo']
    #_[confirmation='status of foo']
    #[poll_interval=10];
  }
}

====

// ** typecheck: expect TypeError **
// invalid value type for natural language annotations
{
  class @com.foo {
    list query get_random_number(out number : Number)
    #_[canonical='get random number']
    #_[confirmation='random number']
    #_[foo=10];
  }
}

====

// ** typecheck: expect TypeError **
// action is not monitorable
{
  class @com.foo {
    monitorable action set_power(in req power : Enum(on,off) #_[prompt='do you want turn on or off?'])
    #_[canonical='set power of foo']
    #_[confirmation='turn $power foo'];
  }
}

====

// ** typecheck: expect TypeError **
// action cannot have output parameter
{
  class @com.foo {
    action set_power(in req power : Enum(on,off), out result : String)
    #_[canonical='set power of foo']
    #_[confirmation='turn $power foo'];
  }
}

====

// prompt for output argument
{
  class @com.foo {
    list query get_random_number(out number : Number #_[prompt='what number?'])
    #_[canonical='get random number']
    #_[confirmation='random number'];
  }
}

====

// Mixins 1
{
  class @com.foo {
    import loader from @org.thingpedia.v2();
    import config from @org.thingpedia.config.custom_oauth();
  }
}

====

// Mixins 2
{
  class @com.foo {
    import loader from @org.thingpedia.generic_rest.v1();
    import config from @org.thingpedia.config.oauth2(client_id="xxx", client_secret="yyy");
  }
}

====

// ** typecheck: expect TypeError **
// invalid mixin
{
  class @com.foo {
    import loader from @org.thingpedia.v3();
  }
}

====

// ** typecheck: expect TypeError **
// invalid parameter for mixin
{
  class @com.foo {
    import loader from @org.thingpedia.v2(foo='bar');
  }
}

====

// ** typecheck: expect TypeError **
// missing required parameter for mixin
{
  class @com.foo {
    import loader from @org.thingpedia.config.discovery.bluetooth();
  }
}

====

// Map type
{
  class @com.foo {
    import loader from @org.thingpedia.config.form(params=makeArgMap(url:String, password:Password));
  }
}

====

// basic auth
{
  class @com.foo {
    import config from @org.thingpedia.config.basic_auth();
  }
}


====

// Dataset language
dataset @com.twitter language 'en' {
    stream (p_author : Entity(tt:username)) := monitor (@com.twitter.search()), author == p_author
    #_[utterances=['monitor ${p_author}\'s tweets']];

    query := @com.twitter.search()
    #_[utterances=['tweets', 'post on twitter']];

    program := {
        monitor (@com.twitter.search()) => notify;
    }
    #_[utterances=['notify me about new tweets']];
}

====

// ** typecheck: expect TypeError **
// wrong type
dataset foo {
    stream (p_author : Number) := monitor (@com.twitter.search()), author == p_author
    #_[utterances=['monitor ${p_author}\'s tweets']];
}

====

// Meta language
class @foo {
    action send(in req bar : Number)
    #_[canonical='send a number']
    #_[confirmation='send $bar'];
}

dataset @foo {
    action := @foo.send()
    #_[utterances=['send']];

    program := {
       now => @foo.send();
   }
   #_[utterances=['send']];
}

====

// ** typecheck: expect TypeError **
// Meta language 2
class @foo {
    action send(in req bar : Number)
    #_[canonical='send a number']
    #_[confirmation='send $bar'];
}

dataset @foo {
    action := @bar.send()
    #_[utterances=['send']];
}

====

// ** typecheck: expect TypeError **
// Meta language 3
class @foo {
    action send(in req bar : Number)
    #_[canonical='send a number']
    #_[confirmation='send $bar'];
}

dataset @foo {
    action := @foo.follow()
    #_[utterances=['follow']];
}

====

// Meta language: class annotations
class @foo
#_[name='Foo']
#_[description='Bar'] {
    action send(in req bar : Number)
    #_[canonical='send a number']
    #_[confirmation='send $bar'];
}

dataset @foo {
    action := @foo.send()
    #_[utterances=['send']];
}

====

// ** typecheck: expect TypeError **
// duplicate import
class @com.foo {
    import loader from @org.thingpedia.config.discovery.bluetooth(uuids=["foo"]);
    import loader from @org.thingpedia.config.form(params=makeArgMap(url:String));
}

====

// class extends
class @com.foo extends @com.twitter {}

====

// class extends
class @com.foo extends @com.twitter, @com.facebook {}

====

// Examples with annotations
dataset @foo {
    action () := @com.twitter.follow()
    #_[utterances='follow somebody on Twitter']
    #_[preprocessed='follow somebody on twitter'];

    action (p_status : String) := @com.twitter.post(status=p_status)
    #_[utterances=['post ${p_status} on Twitter']]
    #_[preprocessed=['post ${p_status} on twitter']]
    #[id=1234];

    query := @com.twitter.home_timeline()
    #[id=1235] #[click_count=7];

    query := @com.twitter.direct_messages()
    #[id=1236] #[arbitrary='stri\ng'] #[arbitrary_number=42];
}

====

// formatted output
class @foo {
    query get(out title : String, out url : URL)
    #_[canonical='send a number']
    #_[confirmation='send $bar']
    #_[formatted=['Here is something for you', { type='rdl', displayTitle='$title', webCallback='$url' } ]];
}

====
// Generated from Thingpedia, part of the Thingpedia tests
dataset @org.thingpedia.dynamic.by_kinds.org_thingpedia_builtin_test language "en" {
    action  := @org.thingpedia.builtin.test.eat_data()
        #_[utterances=["eat some data"]]
        #_[preprocessed=["eat some data"]]
        #[id=1000] #[click_count=0];
    query (p_size :Measure(byte)) := @org.thingpedia.builtin.test.get_data(size=p_size)
        #_[utterances=["get some data"]]
        #_[preprocessed=["get some data"]]
        #[id=1001] #[click_count=0];
    program := monitor (@org.thingpedia.builtin.test.get_data()) => @org.thingpedia.builtin.test.eat_data()
        #_[utterances=["keep eating data!"]]
        #_[preprocessed=["keep eating data !"]]
        #[id=1002] #[click_count=0];
    program := monitor (@org.thingpedia.builtin.test.get_data()) => @org.thingpedia.builtin.test.eat_data()
        #_[utterances=["keep eating data! (v2)"]]
        #_[preprocessed=["keep eating data ! -lrb- v2 -rrb-"]]
        #[id=1003] #[click_count=0];
    action (p_data : String) := @org.thingpedia.builtin.test.eat_data(data=p_data)
        #_[utterances=["more data eating..."]]
        #_[preprocessed=["more data eating ..."]]
        #[id=1004] #[click_count=0];
    query  := @org.thingpedia.builtin.test.get_data()
        #_[utterances=["more data genning..."]]
        #_[preprocessed=["more data genning ..."]]
        #[id=1005] #[click_count=0];
}

dataset @org.thingpedia.dynamic.by_key.eat language "en" {
    action  := @org.thingpedia.builtin.test.eat_data()
        #_[utterances=["eat some data"]]
        #_[preprocessed=["eat some data"]]
        #[id=1000] #[click_count=0];
}

====

// ** typecheck: expect TypeError **
// Invalid type
class @foo {
  action foo (in req arg : Invalid);
}

====

// ** typecheck: expect TypeError **
// Invalid type 2
let action foo := \(arg : Invalid) -> @com.twitter.post();

====

// explicit double quotes in formatted
class @com.foo {
  list query foo(out foo : String,
                 out bar : String)
  #_[formatted=[{type="text", text="\"${foo}\": ${bar}"}]];
}

====

// abstract class
abstract class @com.foo {
  list query foo(out foo : String,
                 out bar : String);
}

====

// ** typecheck: expect TypeError **
// no loader or config for abstract class
abstract class @com.foo {
  import loader from @org.thingpedia.config.none();
  list query foo(out foo : String,
                 out bar : String);
}

====

timer(base=makeDate(), interval=30s) => @org.thingpedia.builtin.thingengine.builtin.get_random_between(low=2, high=20) => notify;

====

// multiple statements without { }
now => @com.thecatapi.get() => notify;
now => @uk.co.thedogapi.get() => notify;

====

// let hoisting
now => cat() => notify;
let query cat := @com.thecatapi.get();

====

// oninput
now => @com.thecatapi.get() => notify;
oninput => {
  @uk.co.thedogapi.get() => @com.twitter.post();
  @com.facebook.post();
};

====

// ** typecheck: expect TypeError **
// a bare notify under oninput will not typecheck
// (same as "now => notify;")

now => @com.thecatapi.get() => notify;
oninput => {
  notify;
};

====

// assignment statements
let result cat := @com.thecatapi.get();
now => cat => notify;

====

// assignment statements have output parameters
let result cat := @com.thecatapi.get();
now => cat => @com.twitter.post_picture(picture_url=picture_url, caption="cat");

====

// ** typecheck: expect TypeError **
// assignment statements do not manufacture output parameters
let result cat := @com.thecatapi.get();
now => cat => @com.twitter.post_picture(picture_url=foo, caption="cat");

====

// assignment references can be used like normal tables
let result cat := @com.thecatapi.get();
now => cat[2] => @com.twitter.post_picture(picture_url=picture_url, caption="cat");
now => cat, image_id == "1234"^^com.thecatapi:image_id =>
  @com.twitter.post_picture(picture_url=picture_url, caption="special cat");

====

// ** typecheck: expect TypeError **
// assignment statements are NOT hoisted
now => cat => notify;
let result cat := @com.thecatapi.get();

====

// assignment statements used multiple times
let result cat := @com.thecatapi.get();
now => cat => notify;
now => cat => @com.facebook.post();

====

// assignment statements used oninput
let result cat := @com.thecatapi.get();
now => cat => notify;
oninput => {
  cat => @com.facebook.post();
};

====

// oninput is hoisted to the end of the program,
// so this actually typechecks
oninput => {
  cat => @com.facebook.post();
};
let result cat := @com.thecatapi.get();
now => cat => notify;


====

// ** typecheck: expect TypeError **
// parameters to assignments
let result cat := @com.thecatapi.get();
now => cat(key=1) => notify;

====

// new-style undefined
now => @com.twitter.post(status=$?);

====

// index expression
now => @com.gmail.inbox()[1] => notify;
now => @com.gmail.inbox()[-1] => notify;
now => @com.gmail.inbox()[1, 2, 3] => notify;
now => @com.gmail.inbox()[1, $undefined, 2] => notify;

// a single array value is also allowed (primarily for parameter passing)
// and then optimized away if it's a constant
now => @com.gmail.inbox()[ [1, 2, $undefined] ] => notify;

// param passing
let query q1 := \(p_index : Number) -> @com.gmail.inbox()[p_index];
let query q2 := \(p_index : Number, p_index2 : Number) -> @com.gmail.inbox()[p_index, p_index2];
let query q3 := \(p_indices : Array(Number)) -> @com.gmail.inbox()[p_indices];

====

// ** typecheck: expect TypeError **
// invalid index (not a number)
now => @com.gmail.inbox()['foo'] => notify;

====

// ** typecheck: expect TypeError **
// invalid index (array and number)
now => @com.gmail.inbox()[ [1,2], 3 ] => notify;

====

// ** typecheck: expect TypeError **
// invalid index (not a number)
let query q := \(p_index : String) -> @com.gmail.inbox()[p_index];

====

// slice expression
now => @com.gmail.inbox()[1:3] => notify;

====

// ** typecheck: expect TypeError **
// invalid slice offset (not a number)
let query q := \(p_index : String) -> @com.gmail.inbox()[p_index : 1];

====

// ** typecheck: expect TypeError **
// also invalid slice offset (not a number)
// (but this one is not optimized to an index)
let query q := \(p_index : String) -> @com.gmail.inbox()[p_index : 5];

====

// ** typecheck: expect TypeError **
// invalid slice limit (not a number)
let query q := \(p_index : String) -> @com.gmail.inbox()[1 : p_index];

====

// sort

// by measure
now => sort file_size asc of @com.dropbox.list_folder() => notify;
// by number
now => sort width asc of @com.bing.image_search() => notify;
// by string
now => sort sender_name asc of @com.gmail.inbox() => notify;

====

// ** typecheck: expect TypeError **
// cannot sort by entity
now => sort sender_address asc of @com.gmail.inbox() => notify;

====

// program declarations of various sorts

let procedure p1 := {
  now => @com.thecatapi.get() => notify;
  now => @uk.co.thedogapi.get() => notify;
};
let program p2 := {
  attimer(time=makeTime(7, 0)) => @com.thecatapi.get() => notify;
};
let procedure p3 := \(p_query : String) -> {
  now => @com.bing.web_search(query=p_query) => notify;
};
let procedure p4(p_query : String) := {
  now => @com.bing.web_search(query=p_query) => notify;
};

now => p1();
oninput => {
  p2();
  p3();
  p4(p_query="foo");
}

====

// attimer with List
attimer(time=[makeTime(9,0), makeTime(15,0)]) => @org.thingpedia.builtin.thingengine.builtin.say(message="it's 9am or 3pm");

====

// list syntax with single attimer
attimer(time=[makeTime(9,0)]) => @org.thingpedia.builtin.thingengine.builtin.say(message="it's 9am or 3pm");

====

// ** typecheck: expect TypeError **
// procedure with a monitor

let procedure p1 := {
  attimer(time=makeTime(7,0)) => @com.thecatapi.get() => notify;
};

now => p1();

====

// ** typecheck: expect TypeError **
// wrong parameter to the procedure

let procedure p1 := \(p_query : String) -> {
  now => @com.bing.web_search(query=p_query) => notify;
};

now => p1(p_query=43);

====

// ** typecheck: expect TypeError **
// procedure as query

let procedure p1 := \(p_query : String) -> {
  now => @com.bing.web_search(query=p_query) => notify;
};

now => p1(p_query="foo") => notify;

====

// annotations on declarations

let stream s := monitor(@com.bing.web_search()) #_[canonical="bing updates"];
let query q := @com.bing.web_search() #_[canonical="bing search"] #[foo=43];
let action a := \(p_value : String) -> @com.twitter.post(status=p_value) #_[canonical="roast on twitter"];

let procedure p1 := {
  now => @com.thecatapi.get() => notify;
  now => @uk.co.thedogapi.get() => notify;
} #_[canonical="cats and dogs"];

====

// ** typecheck: expect TypeError **
// invalid annotation type

let stream s := monitor(@com.bing.web_search()) #_[canonical=42];

====

// procedure with nested declarations
let procedure p1(p_foo : String) := {
    let query q1 := @com.bing.web_search(query = p_foo);
    now => q1 => notify;
    now => q1 => @com.twitter.post(status = title);
};
now => p1(p_foo = "one");
now => p1(p_foo = "two");

====

// ** typecheck: expect TypeError **
// monitor of non-monitorable query

monitor (@com.thecatapi.get()) => notify;

====

// ** typecheck: expect TypeError **
// propagating monitorable bit from table joins

monitor (@com.bing.web_search() join @com.thecatapi.get()) => notify;

====

// propagating monitorable bit from table joins, part 2

monitor (@com.bing.web_search() join @com.twitter.search()) => notify;

====
// bookkeeping statements: special
bookkeeping(yes);

====
// bookkeeping statements: special
bookkeeping(no);

====
// bookkeeping statements: special
// ** typecheck: expect TypeError **
bookkeeping(foo);

====
// bookkeeping statements: commands
bookkeeping(commands(device="com.twitter"^^tt:device, category="social-network"));

====
// bookkeeping statements: commands
bookkeeping(commands(device=$?, category="social-network"));

====
// bookkeeping statements: commands
bookkeeping(commands(category="social-network"));

====
// bookkeeping statements: choice
bookkeeping(choice(0));

====
// bookkeeping statements: answer
bookkeeping(answer(42));

====
// bookkeeping statements: predicate
bookkeeping(predicate(foo == 42));

====

// example program with parameters

dataset @foo {
  program (p_hashtag : Entity(tt:hashtag)) := monitor(@com.twitter.home_timeline()), contains(hashtags, p_hashtag) => @com.twitter.retweet(tweet_id=tweet_id)
  #[id=-1]
  #_[preprocessed=["autoretweet tweets with $p_hashtag", "autoretweet $p_hashtag"]];
}

====

// typechecking arrays
// ** typecheck: expect TypeError **
now => @com.spotify.play_songs(songs=[foo]);

====

// typechecking arrays
// ** typecheck: expect TypeError **
now => @com.spotify.play_songs(songs=["1", 2]);

====

// typechecking arrays
// ** typecheck: expect TypeError **
now => @com.spotify.play_songs(songs=[1, 2]);

====

// typechecking arrays
now => @com.spotify.play_songs(songs=["foo", "bar"]);

====
// genie annotations
class @foo {
    query bar(out title : String, out description: String, out url : URL #[unique=true])
    #_[canonical='foo']
    #_[confirmation='bar']
    #[require_filter=true]
    #[default_projection=["title", "description"]];
}

====
// ** typecheck: expect TypeError **
// invalid type for require_filter
class @foo {
    query bar(out title : String, out description: String, out url : URL #[unique=true])
    #_[canonical='foo']
    #_[confirmation='bar']
    #[require_filter='true']
    #[default_projection=["title", "description"]];
}

====
// ** typecheck: expect TypeError **
// invalid type for default_projection
class @foo {
    query bar(out title : String, out description: String, out url : URL #[unique=true])
    #_[canonical='foo']
    #_[confirmation='bar']
    #[require_filter=true]
    #[default_projection='foobar'];
}

====
// ** typecheck: expect TypeError **
// invalid type for default_projection
class @foo {
    query bar(out title : String, out description: String, out url : URL #[unique=true])
    #_[canonical='foo']
    #_[confirmation='bar']
    #[require_filter=true]
    #[default_projection=[123]];
}

====
// ** typecheck: expect TypeError **
// invalid parameter for default_projection
class @foo {
    query bar(out title : String, out description: String, out url : URL #[unique=true])
    #_[canonical='foo']
    #_[confirmation='bar']
    #[require_filter=true]
    #[default_projection=['foobar']];
}

====
// ** typecheck: expect TypeError **
// require filter

now => [id, image] of @org.wikidata.person() => notify;

====
// ** typecheck: expect TypeError **
// invalid output parameter
now => [id, P18] of (@org.wikidata.person(), XXX ~= 'Bob') => notify;

====

now => [id, P18] of (@org.wikidata.person(), P735 ~= 'Bob') => notify;

====
// ** typecheck: expect TypeError **
// unique output param

now => [id, P18] of (@org.wikidata.person(), (P735 ~= 'Bob' || person ~= "Bob"^^org.wikidata:human)) => notify;

====

// ** typecheck: expect TypeError **
// unique output param

now => [id, P18] of ((@org.wikidata.person(), person ~= "Bob"^^org.wikidata:human), P735 ~= 'Bob') => notify;


====

now => [id, P18] of (@org.wikidata.person(), (P735 ~= 'Bob' || P27 ~= "China")) => notify;

====

// unresolved locations
now => @org.thingpedia.weather.current(location=makeLocation("stanford california")) => notify;

====

// ** typecheck: expect TypeError **
// projection on table with single output param

now => [date] of @org.thingpedia.builtin.thingengine.builtin.get_date() => notify;

====

// categories for canonical:
// npp: noun phrase for property
// npi: noun phrase for identity
// pvp: passive verb phrase
// acp: active verb phrase
// apv: adjective phrase value
// npv: noun phrase value
class @foo {
    query bar(
        out nickname: String #_[canonical={ default='npp', npp=['nickname'], pvp=['nicknamed', 'called']}],
        out owner_of: String #_[canonical={ default='npi', npi=['owner of'], avp=['own']}],
        out gender: Enum(male,female) #_[canonical={ default='apv', apv=true, npv=true, npp=['gender', 'sex'] }]
    )
    #_[canonical='foo']
    #_[confirmation='bar'];
}

====
// ** typecheck: expect TypeError **
// missing default field

class @foo {
    query bar(
        out nickname: String #_[canonical={ npp=['nickname'], pvp=['nicknamed', 'called']}],
        out owner_of: String #_[canonical={ default='npi', npi=['owner of'], avp=['own']}],
        out gender: Enum(male,female) #_[canonical={ default='apv', apv=true, npv=true, npp=['gender', 'sex'] }]
    )
    #_[canonical='foo']
    #_[confirmation='bar'];
}

====
// ** typecheck: expect TypeError **
// missing default canonical

class @foo {
    query bar(
        out nickname: String #_[canonical={ default='npp', pvp=['nicknamed', 'called']}],
        out owner_of: String #_[canonical={ default='npi', npi=['owner of'], avp=['own']}],
        out gender: Enum(male,female) #_[canonical={ default='apv', apv=true, npv=true, npp=['gender', 'sex'] }]
    )
    #_[canonical='foo']
    #_[confirmation='bar'];
}

====
// ** typecheck: expect TypeError **
// wrong type in canonical

class @foo {
    query bar(
        out nickname: String #_[canonical={ default='npp', npp='nickname', pvp=['nicknamed', 'called']}],
        out owner_of: String #_[canonical={ default='npi', npi=['owner of'], avp=['own']}],
        out gender: Enum(male,female) #_[canonical={ default='apv', apv=true, npv=true, npp=['gender', 'sex'] }]
    )
    #_[canonical='foo']
    #_[confirmation='bar'];
}

====
// ** typecheck: expect TypeError **
// wrong type in canonical

class @foo {
    query bar(
        out nickname: String #_[canonical={ default='npp', npp=['nickname'], pvp=['nicknamed', 123]}],
        out owner_of: String #_[canonical={ default='npi', npi=['owner of'], avp=['own']}],
        out gender: Enum(male,female) #_[canonical={ default='apv', apv=true, npv=true, npp=['gender', 'sex'] }]
    )
    #_[canonical='foo']
    #_[confirmation='bar'];
}


====
// ** typecheck: expect TypeError **
// wrong type in canonical

class @foo {
    query bar(
        out nickname: String #_[canonical={ default='npp', npp=['nickname'], pvp=['nicknamed', 'called']}],
        out owner_of: String #_[canonical={ default='npi', npi=['owner of'], avp=['own']}],
        out gender: Enum(male,female) #_[canonical={ default='apv', apv=['male', 'female'], npv=true, npp=['gender', 'sex'] }]
    )
    #_[canonical='foo']
    #_[confirmation='bar'];
}

====

// result references

// latest
now => result(@com.thecatapi.get) => notify;
now => result(@com.thecatapi.get[-1]) => notify;

// first ever
now => result(@com.thecatapi.get[1]) => notify;

// second latest
now => result(@com.thecatapi.get[-2]) => notify;

// w/ param passing
now => result(@com.thecatapi.get) => @com.twitter.post_picture(picture_url=picture_url);

====

// ** typecheck: expect TypeError **
// invalid index

now => result(@com.thecatapi.get['foo']) => notify;

====

// ** typecheck: expect TypeError **
// not a query

now => result(@com.twitter.post) => notify;

====

now => @com.twitter.post(status=__const_QUOTED__STRING_0);
// note the escaping: tt:iso_lang_code becomes tt_3aiso__lang__code
// because ':' is escaped to '_3a' and '_' is escaped to __
now => @com.yandex.translate.translate(target_language=__const_GENERIC__ENTITY__tt_3aiso__lang__code_0) => notify;
now => @thermostat.get_temperature(), value >= __const_NUMBER_0__C => notify;
now => @thermostat.get_temperature(), value >= __const_MEASURE__C_0 => notify;

====

// ** typecheck: expect TypeError **
// wrong type
now => @com.twitter.post(status=__const_NUMBER_0);

====

<<<<<<< HEAD
now => @com.twitter.post(status = $context.selection : String);

====

// ** typecheck: expect TypeError **
now => @com.twitter.post(status = $context.selection : Entity(tt:picture));
=======
// compound value type
{
  class @org.schema {
    list query restaurants(out name: String,
                           out rating: {
                             value: Number,
                             count: Number
                           });
  }

  now => @org.schema.restaurants(), rating.value >= 4 => notify;
}

====

// nested compound value type
{
  class @org.schema {
    list query restaurants(out name: String,
                           out rating: {
                             value: Number,
                             count: Number,
                             author: {
                                name: String
                             }
                           });
  }

  now => @org.schema.restaurants(), rating.author.name ~= "bob" => notify;
}

====

// subfunction with compound value
{
  class @org.schema {
    list query local_business(out name: String,
                              out rating: {
                                value: Number,
                                count: Number
                              });
    list query restaurants extends local_business(out serveCuisine: String);
  }

  now => @org.schema.restaurants(), rating.value >= 4 && serveCuisine =~ "seafood" => notify;
}
>>>>>>> 97a34ff0
<|MERGE_RESOLUTION|>--- conflicted
+++ resolved
@@ -1571,14 +1571,15 @@
 
 ====
 
-<<<<<<< HEAD
 now => @com.twitter.post(status = $context.selection : String);
 
 ====
 
 // ** typecheck: expect TypeError **
 now => @com.twitter.post(status = $context.selection : Entity(tt:picture));
-=======
+
+====
+
 // compound value type
 {
   class @org.schema {
@@ -1624,5 +1625,4 @@
   }
 
   now => @org.schema.restaurants(), rating.value >= 4 && serveCuisine =~ "seafood" => notify;
-}
->>>>>>> 97a34ff0
+}