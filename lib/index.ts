// -*- mode: typescript; indent-tabs-mode: nil; js-basic-offset: 4 -*-
//
// This file is part of ThingTalk
//
// Copyright 2016-2020 The Board of Trustees of the Leland Stanford Junior University
//
// Licensed under the Apache License, Version 2.0 (the "License");
// you may not use this file except in compliance with the License.
// You may obtain a copy of the License at
//
//    http://www.apache.org/licenses/LICENSE-2.0
//
// Unless required by applicable law or agreed to in writing, software
// distributed under the License is distributed on an "AS IS" BASIS,
// WITHOUT WARRANTIES OR CONDITIONS OF ANY KIND, either express or implied.
// See the License for the specific language governing permissions and
// limitations under the License.
//
// Author: Giovanni Campagna <gcampagn@cs.stanford.edu>

import * as Units from 'thingtalk-units';

import * as Ast from './ast';
import Compiler from './compiler';
export * from './compiler';
import * as Syntax from './syntax_api';
<<<<<<< HEAD
import ExecEnvironment from './runtime/exec_environment';
export * from './runtime/exec_environment';
=======
import { ExecEnvironment } from './runtime/exec_environment';
import * as Runtime from './runtime/exec_environment';
>>>>>>> 4bfc4bd5
import Type from './type';
import SchemaRetriever from './schema';
export * from './schema';
import PermissionChecker from './permission_checker';
import * as Helper from './helper';
import * as Builtin from './runtime/builtins';
import { Location, Entity, Time } from './runtime/values';
import * as Operators from './operators';

/**
 * Version information
 *
 */
const version = '2.0.0-beta.1';

export {
    version,

    // AST definitions
    Ast,
    Type,
    SchemaRetriever,

    // Syntax support
    Syntax,

    // Compiler and runtime
    Compiler,
<<<<<<< HEAD
=======
    Runtime,
>>>>>>> 4bfc4bd5
    ExecEnvironment,
    Builtin,

    // Value Types, exposed so that Thingpedia can reexpose them to device impls
    // (to create values of the appropriate types)
    // these are obsolete aliases for the same in the Builtin namespace
    Location,
    Entity,
    Time,

    // Policy support
    PermissionChecker,

    // Helper
    Helper,

    // Misc
    Units,
    Operators
};<|MERGE_RESOLUTION|>--- conflicted
+++ resolved
@@ -24,13 +24,8 @@
 import Compiler from './compiler';
 export * from './compiler';
 import * as Syntax from './syntax_api';
-<<<<<<< HEAD
-import ExecEnvironment from './runtime/exec_environment';
-export * from './runtime/exec_environment';
-=======
 import { ExecEnvironment } from './runtime/exec_environment';
 import * as Runtime from './runtime/exec_environment';
->>>>>>> 4bfc4bd5
 import Type from './type';
 import SchemaRetriever from './schema';
 export * from './schema';
@@ -59,10 +54,7 @@
 
     // Compiler and runtime
     Compiler,
-<<<<<<< HEAD
-=======
     Runtime,
->>>>>>> 4bfc4bd5
     ExecEnvironment,
     Builtin,
 
