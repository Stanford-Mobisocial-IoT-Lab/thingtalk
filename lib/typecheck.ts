// -*- mode: typescript; indent-tabs-mode: nil; js-basic-offset: 4 -*-
//
// This file is part of ThingTalk
//
// Copyright 2017-2020 The Board of Trustees of the Leland Stanford Junior University
//
// Licensed under the Apache License, Version 2.0 (the "License");
// you may not use this file except in compliance with the License.
// You may obtain a copy of the License at
//
//    http://www.apache.org/licenses/LICENSE-2.0
//
// Unless required by applicable law or agreed to in writing, software
// distributed under the License is distributed on an "AS IS" BASIS,
// WITHOUT WARRANTIES OR CONDITIONS OF ANY KIND, either express or implied.
// See the License for the specific language governing permissions and
// limitations under the License.
//
// Author: Giovanni Campagna <gcampagn@cs.stanford.edu>

// Typechecking is idempotent (two parallel typechecks of the same program will yield
// functionally equivalent results) so any data race is a false positive
/* eslint-disable require-atomic-updates */

import assert from 'assert';
import * as Units from 'thingtalk-units';

import * as Ast from './ast';
import Type, {
    TypeMap,
    TypeScope,
    EntitySubTypeMap,
    EnumType,
    ArrayType,
    CompoundType,
    EntityType,
    MeasureType,
    UnknownType
} from './type';
import * as Utils from './utils';
import * as Builtin from './builtin/defs';
import type SchemaRetriever from './schema';

const ALLOWED_PRINCIPAL_TYPES = new Set([
    'tt:contact', 'tt:username'
]);

function log(message : string) : void {
    const debug = false;
    if (debug) console.log(message);
}

class Scope {
    private _parentScope : Scope|null;
    private _globalScope : { [key : string] : Ast.FunctionDef };
    private _lambda_args : TypeMap;
    private _scope : TypeMap;
    $has_event : boolean;
    $has_source : boolean;

    constructor(parentScope : Scope|null = null) {
        this._parentScope = parentScope;
        this._globalScope = {};
        this._scope = {};
        this._lambda_args = {};
        this.$has_event = false;
        this.$has_source = false;
    }

    has(name : string) : boolean {
        const here = name in this._scope || name in this._lambda_args || name in this._globalScope;
        if (here)
            return true;
        if (this._parentScope)
            return this._parentScope.has(name);
        return false;
    }

    addLambdaArgs(args : TypeMap) : void {
        for (const name in args)
            this._lambda_args[name] = args[name];
    }

    add(name : string, type : Type) : void {
        this._scope[name] = type;
    }
    addAll(args : TypeMap) : void {
        for (const name in args)
            this._scope[name] = args[name];
    }

    addGlobal(name : string, schema : Ast.FunctionDef) : void {
        if (name in this._globalScope)
            throw new TypeError(name + ' is already declared');
        this._globalScope[name] = schema;
    }

    remove(name : string) : void {
        delete this._scope[name];
    }

    merge(scope : Scope) : void {
        Object.assign(this._scope, scope._scope);
    }

    clean() : void {
        this._scope = {};
        this.$has_event = false;
        this._lambda_args = {};
    }

    clone() : Scope {
        const newself = new Scope(this._parentScope);
        Object.assign(newself._scope, this._scope);
        newself.$has_event = this.$has_event;
        Object.assign(newself._lambda_args, this._lambda_args);
        return newself;
    }

    cleanOutput() : void {
        this._scope = {};
    }

    prefix(prefix : string) : void {
        const new_scope : TypeMap = {};
        for (const name in this._scope) {
            new_scope[name] = this._scope[name];
            new_scope[prefix + '.' + name] = this._scope[name];
        }
        this._scope = new_scope;
    }

    get(name : string) : Type|Ast.FunctionDef|undefined {
        let v : Type|Ast.FunctionDef|undefined = this._scope[name] || this._lambda_args[name] || this._globalScope[name];
        if (!v && this._parentScope)
            v = this._parentScope.get(name);
        return v;
    }

    dump() : void {
        console.log();
        console.log('Scope:');
        for (const name in this._scope)
            console.log(name  +': ' + this._scope[name]);
    }
}

type ClassMap = { [key : string] : Ast.ClassDef };

function resolveTypeVars(type : Type|string, typeScope : TypeScope) : Type {
    if (typeof type === 'string')
        return resolveTypeVars(typeScope[type], typeScope);
    if (type instanceof ArrayType)
        return new Type.Array(resolveTypeVars(type.elem, typeScope));
    if (type instanceof MeasureType && typeScope._unit)
        return new Type.Measure(typeScope._unit as string);
    return type;
}


function cleanOutput(schema : Ast.FunctionDef, scope : Scope) {
    scope.cleanOutput();
    const clone = schema.filterArguments((a) => a.is_input);
    clone.removeDefaultProjection();
    clone.removeMinimalProjection();
    assert(Array.isArray(clone.minimal_projection));
    return clone;
}

function addOutput(schema : Ast.FunctionDef,
                   name : string,
                   type : Type,
                   scope : Scope,
                   nl_annotations : Ast.NLAnnotationMap = {}) {
    scope.add(name, type);
    const clone = schema.addArguments([new Ast.ArgumentDef(schema.location,
        Ast.ArgDirection.OUT, name, type, { nl: nl_annotations })]);
    assert(Array.isArray(clone.minimal_projection));
    return clone;
}

const VALID_DEVICE_ATTRIBUTES = ['name'];
type OldPrimType = 'stream'|'table'|'query'|'action'|'filter'|'expression';

interface MixinDeclaration {
    kind : string;
    types : Type[];
    args : string[];
    required : boolean[];
    is_input : boolean[];
    facets : string[];
}

export default class TypeChecker {
    private _schemas : SchemaRetriever;
    private _classes : ClassMap;
    private _useMeta : boolean;
    private _entitySubTypeMap : EntitySubTypeMap;

    constructor(schemas : SchemaRetriever,
                useMeta = false) {
        this._schemas = schemas;
        this._useMeta = useMeta;
        this._classes = {};
        this._entitySubTypeMap = {};
    }

    private async _ensureEntitySubTypes(entityType : string) {
        if (this._entitySubTypeMap[entityType] !== undefined)
            return;

        const parent = await this._schemas.getEntityParent(entityType);
        this._entitySubTypeMap[entityType] = parent;
        if (parent)
            await this._ensureEntitySubTypes(parent);
    }

    private async _isAssignable(type : Type,
                                assignableTo : Type|string,
                                typeScope : TypeScope) {
        if (type instanceof Type.Entity)
            await this._ensureEntitySubTypes(type.type);
        if (assignableTo instanceof Type.Entity)
            await this._ensureEntitySubTypes(assignableTo.type);

        return Type.isAssignable(type, assignableTo, typeScope, this._entitySubTypeMap);
    }

    private async _typeCheckValue(value : Ast.Value,
                                  scope : Scope) : Promise<Type> {
        if (value instanceof Ast.ComputationValue) {
            if (value.type instanceof Type)
                return value.type;

            const operands = await Promise.all(value.operands.map((o) => this._typeCheckValue(o, scope)));
            const [overload, resultType] = await this._resolveScalarExpressionOps(value.op, operands);

            value.overload = overload;
            return value.type = resultType;
        }
        if (value instanceof Ast.ArrayFieldValue) {
            if (value.type instanceof Type)
                return value.type;

            const paramType = await this._typeCheckValue(value.value, scope);

            if (!(paramType instanceof ArrayType))
                throw new TypeError(`Invalid field access on value that is not array of record`);
            const elem = paramType.elem;
            if (!(elem instanceof CompoundType))
                throw new TypeError(`Invalid field access on value that is not array of record`);
            if (!(value.field in elem.fields))
                throw new TypeError(`Invalid field ${value.field} in type ${elem}`);

            const arg = elem.fields[value.field];
            value.arg = arg;
            return value.type = new Type.Array(arg.type);
        }
        if (value instanceof Ast.FilterValue) {
            if (value.type instanceof Type)
                return value.type;

            const paramType = await this._typeCheckValue(value.value, scope);
            if (!(paramType instanceof ArrayType))
                throw new TypeError(`Invalid aggregation on non-array parameter`);
            const args = [];
            const elem = paramType.elem;
            const inner = new Scope(scope);
            if (elem instanceof CompoundType) {
                for (const field in elem.fields) {
                    const type = elem.fields[field].type;
                    scope.add(field, type);
                    args.push(new Ast.ArgumentDef(null, Ast.ArgDirection.OUT, field, type, {}));
                }
            } else {
                const type = elem as Type;
                scope.add('value', type);
                args.push(new Ast.ArgumentDef(null, Ast.ArgDirection.OUT, 'value', type, {}));
            }
            const localschema = new Ast.FunctionDef(null, 'query', null, '', [], {
                is_list: false, is_monitorable: false }, args);
            await this._typeCheckFilter(value.filter, localschema, inner);
            return value.type = paramType;
        }

        if (value instanceof Ast.VarRefValue) {
            if (value.type instanceof Type)
                return value.type;

            if (value.name.startsWith('__const_'))
                return value.getType();

            const type = scope.get(value.name);

            if (!type || !(type instanceof Type))
                throw new TypeError('Variable ' + value.name + ' is not in scope');
            value.type = type;
            return type;
        }
        if (value instanceof Ast.EventValue) {
            switch (value.name) {
            case 'program_id':
                break;
            case 'source':
                if (!scope.$has_source)
                    throw new TypeError('Cannot access $source outside of a policy');
                break;
            default:
                if (!scope.$has_event)
                    throw new TypeError('Cannot access $result or $type before the first primitive');
            }
        }
        if (value instanceof Ast.DateValue) {
            const date = value.value;
            if (date instanceof Ast.DateEdge) {
                if (Units.normalizeUnit(date.unit) !== 'ms')
                    throw new TypeError(`Invalid unit for $${date.edge}`);
            }
        }

        if (value instanceof Ast.ArrayValue) {
            const typeScope = {};
            if (value.value.length === 0)
                return new Type.Array(Type.Any);

            const elem = await this._typeCheckValue(value.value[0], scope);

            for (const v of value.value) {
                const vtype = await this._typeCheckValue(v, scope);

                // merge enum types if necessary
                if (vtype instanceof EnumType && elem instanceof EnumType) {
                    const ventries = vtype.entries;
                    const entries = elem.entries;
                    assert(ventries && entries);

                    if (ventries[ventries.length-1] === '*' &&
                        entries[entries.length-1] === '*') {
                        for (const entry of ventries) {
                            if (entries.includes(entry))
                                continue;
                            entries.splice(entries.length-1, 0, entry);
                        }
                    }
                }

                if (!await this._isAssignable(vtype, elem, typeScope))
                    throw new TypeError(`Inconsistent type for array value`);
            }

            return value.type = new Type.Array(elem);
        }

        const type = value.getType();
        return type;
    }

    private async _typecheckPrincipal(principal : Ast.Value) {
        if (principal.isUndefined)
            return;
        if (!principal.isConstant())
            throw new TypeError(`Program principal must be a constant`);

        const type = await this._typeCheckValue(principal, new Scope);
        if (!(type instanceof EntityType) || !ALLOWED_PRINCIPAL_TYPES.has(type.type))
            throw new TypeError(`Invalid principal ${principal}, must be a contact or a group`);
    }

    private async _resolveOverload(overloads : Builtin.OpDefinition,
                                   operator : string,
                                   argTypes : Type[]) : Promise<[Type[], Type]> {
        for (const overload of overloads.types) {
            if (argTypes.length !== overload.length-1)
                continue;
            const typeScope : TypeScope = {};
            let good = true;
            for (let i = 0; i < argTypes.length; i++) {
                if (!await this._isAssignable(argTypes[i], overload[i], typeScope)) {
                    good = false;
                    break;
                }
            }
            if (!good)
                continue;
            const resolved : Type[] = [];
            for (const type of overload)
                resolved.push(Type.resolve(type, typeScope));

            if (resolved[overload.length-1] instanceof MeasureType && typeScope['_unit'])
                return [resolved, new Type.Measure(typeScope['_unit'] as string)];
            return [resolved, resolved[overload.length-1]];
        }
        throw new TypeError(`Invalid parameter types ${argTypes.join(', ')} for ${operator}`);
    }

    private _resolveScalarExpressionOps(operator : string, argTypes : Type[]) {
        const op = Builtin.ScalarExpressionOps[operator];
        if (!op)
            throw new TypeError('Invalid operator ' + operator);
        return this._resolveOverload(op, operator, argTypes);
    }

    private async _resolveFilterOverload(type_lhs : Type, operator : string, type_rhs : Type) {
        log('resolve filter overload');
        const op = Builtin.BinaryOps[operator];
        if (!op)
            throw new TypeError('Invalid operator ' + operator);
        const [overload,] = await this._resolveOverload(op, operator, [type_lhs, type_rhs]);
        return overload;
    }

    private _typeCheckFilter(ast : Ast.BooleanExpression,
                             schema : Ast.FunctionDef|null,
                             scope : Scope = new Scope()) {
        log('Type check filter ...');
        if (schema && schema.no_filter)
            throw new TypeError('Filter is not allowed on a query that has been filtered on a parameter marked as unique');

        return this._typeCheckFilterHelper(ast, schema, scope);
    }

    private async _typeCheckFilterHelper(ast : Ast.BooleanExpression,
                                         schema : Ast.FunctionDef|null,
                                         scope : Scope = new Scope()) {
        if (ast.isTrue || ast.isFalse)
            return;
        if (ast instanceof Ast.AndBooleanExpression || ast instanceof Ast.OrBooleanExpression) {
            await Promise.all(ast.operands.map((op : Ast.BooleanExpression) => this._typeCheckFilterHelper(op, schema, scope)));
            return;
        }
        if (ast instanceof Ast.NotBooleanExpression) {
            await this._typeCheckFilterHelper(ast.expr, schema, scope);
            return;
        }

        if (ast instanceof Ast.DontCareBooleanExpression) {
            const name = ast.name;
            let type_lhs = undefined;
            if (schema)
                type_lhs = schema.inReq[name] || schema.inOpt[name] || schema.out[name];
            if (!type_lhs)
                type_lhs = scope.get(name);
            if (!type_lhs)
                throw new TypeError('Invalid filter parameter ' + name);
            return;
        }

        if (ast instanceof Ast.AtomBooleanExpression) {
            const name = ast.name;
            let type_lhs = undefined;
            if (schema)
                type_lhs = schema.inReq[name] || schema.inOpt[name] || schema.out[name];
            if (!type_lhs)
                type_lhs = await this._typeCheckValue(new Ast.Value.VarRef(name), scope);
            const type_rhs = await this._typeCheckValue(ast.value, scope);
            ast.overload = await this._resolveFilterOverload(type_lhs, ast.operator, type_rhs);
            return;
        }

        if (ast instanceof Ast.ComputeBooleanExpression) {
            const type_lhs = await this._typeCheckValue(ast.lhs, scope);
            const type_rhs = await this._typeCheckValue(ast.rhs, scope);
            ast.overload = await this._resolveFilterOverload(type_lhs, ast.operator, type_rhs);
            return;
        }

        if (ast instanceof Ast.ComparisonSubqueryBooleanExpression) {
            const type_lhs = await this._typeCheckValue(ast.lhs, scope);
            const type_rhs = await this._typeCheckSubqueryValue(ast.rhs, scope);
            ast.overload = this._resolveFilterOverload(type_lhs, ast.operator, type_rhs);
            return;
        }

        assert(ast instanceof Ast.ExternalBooleanExpression);
        if (ast.schema === null)
            await this._loadTpSchema(ast);
        if (ast.schema!.functionType !== 'query')
            throw new TypeError(`Subquery function must be a query, not ${ast.schema!.functionType}`);
        await this._typeCheckInputArgs(ast, ast.schema!, scope);
        await this._typeCheckFilterHelper(ast.filter, ast.schema, scope);
    }

<<<<<<< HEAD
    private async _resolveAggregationOverload(ast : Ast.AggregationTable|Ast.AggregationExpression,
                                              operator : string,
                                              field : string,
                                              schema : Ast.FunctionDef) {
=======
    private async _typeCheckSubqueryValue(expr : Ast.Expression, scope : Scope) {
        if (!(expr instanceof Ast.ProjectionExpression))
            throw new TypeError('Subquery function must be a projection');
        if (expr.args.length + expr.computations.length !== 1)
            throw new TypeError('Subquery function must be a projection with one field');

        await this._typeCheckExpression(expr, scope);
        this._checkExpressionType(expr, ['query'], 'projection');
        if (expr.args.length)
            return expr.schema!.getArgType(expr.args[0])!;
        else
            return this._typeCheckValue(expr.computations[0], scope);


    }

    private _resolveAggregationOverload(ast : Ast.AggregationTable|Ast.AggregationExpression,
                                        operator : string,
                                        field : string,
                                        schema : Ast.FunctionDef) {
>>>>>>> 228d0018
        const fieldType = schema.out[field];
        if (!fieldType)
            throw new TypeError('Invalid aggregation field ' + field);
        const ag = Builtin.Aggregations[operator];
        if (!ag)
            throw new TypeError('Invalid aggregation ' + operator);

        for (const overload of ag.types) {
            const typeScope = {};
            if (!await this._isAssignable(fieldType, overload[0], typeScope))
                continue;

            ast.overload = overload.map((t) => resolveTypeVars(t, typeScope));
            return ast.overload[1];
        }

        throw new TypeError('Invalid field type ' + fieldType + ' for ' + operator);
    }

    private async _typeCheckAggregation(ast : Ast.AggregationTable|Ast.AggregationExpression, scope : Scope) {
        const schema = (ast instanceof Ast.AggregationExpression ? ast.expression.schema : ast.table.schema)!;

        let name, type, nl_annotations;
        if (ast.field === '*') {
            if (ast.operator !== 'count')
                throw new TypeError('* is not a valid argument to ' + ast.operator);
            type = Type.Number;
            ast.overload = [Type.Any, type];
            name = ast.alias ? ast.alias : 'count';
            nl_annotations = { canonical: 'count' };
        } else {
            type = await this._resolveAggregationOverload(ast, ast.operator, ast.field, schema);
            name = ast.alias ? ast.alias : ast.field;
            nl_annotations = schema.getArgument(ast.field)!.nl_annotations;
        }

        ast.schema = addOutput(cleanOutput(schema, scope), name, type, scope, nl_annotations);
    }

    private async _typeCheckSort(ast : Ast.SortExpression, scope : Scope) {
        const innerSchema = ast.expression.schema;

        const type = await this._typeCheckValue(ast.value, scope);
        if (!type.isComparable()) {
            if (ast.value instanceof Ast.VarRefValue)
                throw new TypeError(`Invalid sort of non-comparable field ${ast.value.name}`);
            else
                throw new TypeError(`Invalid sort of non-comparable value`);
        }

        ast.schema = innerSchema;
    }

    private async _typeCheckIndex(ast : Ast.IndexTable|Ast.IndexExpression, scope : Scope) {
        if (ast.indices.length === 1) {
            const valueType = await this._typeCheckValue(ast.indices[0], scope);
            if (valueType.isArray) {
                if (!await this._isAssignable(valueType, new Type.Array(Type.Number), {}))
                    throw new TypeError(`Invalid index parameter, must be of type Array(Number)`);
            } else {
                if (!await this._isAssignable(valueType, Type.Number, {}))
                    throw new TypeError(`Invalid index parameter, must be a Number`);
            }
        } else {
            for (const index of ast.indices) {
                const valueType = await this._typeCheckValue(index, scope);
                if (!await this._isAssignable(valueType, Type.Number, {}))
                    throw new TypeError(`Invalid index parameter, must be a Number`);
            }
        }

        ast.schema = ast instanceof Ast.IndexExpression ? ast.expression.schema : ast.table.schema;
    }

    private async _typeCheckSlice(ast : Ast.SlicedTable|Ast.SliceExpression, scope : Scope) {
        const baseType = await this._typeCheckValue(ast.base, scope);
        const limitType = await this._typeCheckValue(ast.limit, scope);
        if (!await this._isAssignable(baseType, Type.Number, {}))
            throw new TypeError(`Invalid slice offset parameter, must be a Number`);
        if (!await this._isAssignable(limitType, Type.Number, {}))
            throw new TypeError(`Invalid slice limit parameter, must be a Number`);

        ast.schema = ast instanceof Ast.SliceExpression ? ast.expression.schema : ast.table.schema;
    }

    private _typeCheckMonitor(ast : Ast.MonitorExpression) {
        const schema = ast.expression.schema;
        assert(schema);
        if (ast.args) {
            ast.args.forEach((arg : string) => {
                if (!schema.hasArgument(arg) ||
                    schema.isArgInput(arg))
                    throw new TypeError('Invalid field name ' + arg);
            });
        }
        if (!schema.is_monitorable)
            throw new TypeError('monitor() applied to a non-monitorable query');

        return Promise.resolve();
    }

    private _resolveFilter(filter : Ast.BooleanExpression,
                           schema : Ast.FunctionDef) {
        schema = schema.clone();

        // require_filter field is cleared after a filter
        schema.require_filter = false;
        if (schema instanceof Ast.FunctionDef)
            schema.annotations.require_filter = new Ast.Value.Boolean(false);

        schema.no_filter = false;
        /*
        schema.no_filter = (function recursiveHelper(ast) {
            if (!ast)
                return false;
            if (ast.isTrue || ast.isFalse)
                return false;
            if (ast.isCompute)
                return false;
            if (ast.isVarRef)
                return false;
            if (ast.isNot)
                return recursiveHelper(ast.expr);
            if (ast.isOr)
                return false;
            if (ast.isAnd) {
                const result = ast.operands.map((op) => recursiveHelper(op));
                if (result.includes(true))
                    throw new TypeError('Filtering on parameter marked as unique cannot be combined with other filters');
                else
                    return false;
            }
            if (ast.isAtom) {
                return !!schema.getArgument(ast.name).unique && ast.operator === '==';
            } else {
                assert(ast.isExternal);
                return false;
            }
        })(filter);
         */

        return schema;
    }

    private _resolveNewProjection(ast : Ast.ProjectionExpression,
                                  scope : Scope) {
        const schema = ast.expression.schema;
        assert(schema);
        if (ast.computations.length === 0 && Object.keys(schema.out).length === 1)
            throw new TypeError('No projection is allowed if there is only one output parameter');
        if (ast.computations.length === 0 && ast.args.length === 0)
            throw new TypeError(`Invalid empty projection`);

        let clone = schema;
        if (ast.args[0] !== '*') {
            const argset = new Set(ast.args);
            for (const argname of schema.minimal_projection||[])
                argset.add(argname);
            for (const argname of argset) {
                const arg = schema.getArgument(argname);
                if (!arg || arg.is_input)
                    throw new TypeError('Invalid field name ' + argname);
            }
            for (const arg of schema.iterateArguments()) {
                if (!arg.is_input && !argset.has(arg.name))
                    scope.remove(arg.name);
            }
            clone = schema.filterArguments((a : Ast.ArgumentDef) => a.is_input || argset.has(a.name));
        }

        const newArgs = [];
        for (let i = 0; i < ast.computations.length; i++) {
            const comp = ast.computations[i];
            const name = ast.aliases[i] || Utils.getScalarExpressionName(comp);
            const type = comp.getType();

            scope.add(name, type);
            newArgs.push(new Ast.ArgumentDef(schema.location,
                Ast.ArgDirection.OUT, name, type));
        }

        clone = clone.addArguments(newArgs);
        clone.default_projection = [];
        assert(Array.isArray(clone.minimal_projection));
        return clone;
    }

    private _resolveChain(ast : Ast.ChainExpression) : Ast.FunctionDef {
        // the schema of a chain is just the schema of the last function in
        // the chain, nothing special about it - no joins, no merging, no
        // nothing
        const last = ast.expressions[ast.expressions.length-1];

        // except the schema is monitorable if the _every_ schema is monitorable
        // and the schema is a list if _any_ schema is a list
        const clone = last.schema!.clone();
        clone.is_list = ast.expressions.some((exp) => exp.schema!.is_list);
        clone.is_monitorable = ast.expressions.every((exp) => exp.schema!.is_monitorable);
        return clone;
    }

    private async _typeCheckInputArgs(ast : Ast.Invocation|Ast.ExternalBooleanExpression|Ast.FunctionCallExpression,
                                      schema : Ast.FunctionDef,
                                      scope : Scope) {
        if (ast instanceof Ast.Invocation ||
            ast instanceof Ast.ExternalBooleanExpression) {
            assert(ast.selector);

            const dupes = new Set;

            const attrscope = scope ? scope.clone() : new Scope;
            attrscope.cleanOutput();
            for (const attr of ast.selector.attributes) {
                if (dupes.has(attr.name))
                    throw new TypeError(`Duplicate device attribute ${attr.name}`);
                dupes.add(attr.name);

                if (VALID_DEVICE_ATTRIBUTES.indexOf(attr.name) < 0)
                    throw new TypeError(`Invalid device attribute ${attr.name}`);

                if (!attr.value.isVarRef && !attr.value.isConstant())
                    throw new TypeError(`Device attribute ${attr.value} must be a constant or variable`);
                const valueType = await this._typeCheckValue(attr.value, attrscope);
                if (!await this._isAssignable(valueType, Type.String, {}) || attr.value.isUndefined)
                    throw new TypeError(`Invalid type for device attribute ${attr.name}, have ${valueType}, need String`);
            }

            if (ast.selector.id && ast.selector.all)
                throw new TypeError(`all=true device attribute is incompatible with setting a device ID`);

            if (ast.selector.kind in this._classes) {
                const classdef = this._classes[ast.selector.kind];

                if (classdef.extends.length > 0 && classdef.extends.length === 1 && classdef.extends[0] === 'org.thingpedia.builtin.thingengine.remote')
                    ast.__effectiveSelector = new Ast.DeviceSelector(ast.selector.location, 'org.thingpedia.builtin.thingengine.remote', ast.selector.id, ast.selector.principal, ast.selector.attributes.slice());
                else
                    ast.__effectiveSelector = ast.selector;
            } else {
                ast.__effectiveSelector = ast.selector;
            }
        }

        const presentParams = new Set<string>();
        for (const inParam of ast.in_params) {
            const inParamType = schema.getArgType(inParam.name);
            if (!inParamType || !schema.isArgInput(inParam.name))
                throw new TypeError('Invalid input parameter ' + inParam.name);

            const valueType = await this._typeCheckValue(inParam.value, scope);
            if (!await this._isAssignable(valueType, inParamType, {}))
                throw new TypeError(`Invalid type for parameter ${inParam.name}, have ${valueType}, need ${inParamType}`);
            if (presentParams.has(inParam.name))
                throw new TypeError('Duplicate input param ' + inParam.name);
            presentParams.add(inParam.name);
        }

        for (const arg of schema.iterateArguments()) {
            if (!arg.is_input || !arg.required)
                continue;
            if (!presentParams.has(arg.name))
                ast.in_params.push(new Ast.InputParam(ast.location, arg.name, new Ast.Value.Undefined(true)));
        }

        // we used to remove the assigned input parameters here, to deal with joins
        // with param passing, but we don't those joins any more
        // removing input params causes problems with finding the type of input params of FunctionCallExpression
        return schema;
    }

    private _checkExpressionType(ast : Ast.Expression, expected : Ast.FunctionType[], msg : string) {
        if (!expected.includes(ast.schema!.functionType))
            throw new TypeError(`Expected a ${expected.join(', ')} expression in argument to ${msg}, got a ${ast.schema!.functionType}`);
    }

    private async _typeCheckExpression(ast : Ast.Expression, scope : Scope) {
        if (ast instanceof Ast.FunctionCallExpression) {
            const schema = await this._loadFunctionSchema(scope, ast);
            ast.schema = await this._typeCheckInputArgs(ast, schema, scope);
            scope.addAll(ast.schema.out);
        } else if (ast instanceof Ast.InvocationExpression) {
            ast.schema = await this._typeCheckInputArgs(ast.invocation, ast.invocation.schema!, scope);
            scope.addAll(ast.schema.out);
        } else if (ast instanceof Ast.FilterExpression) {
            await this._typeCheckExpression(ast.expression, scope);
            this._checkExpressionType(ast.expression, ['query', 'stream'], 'filter');
            await this._typeCheckFilter(ast.filter, ast.expression.schema!, scope);
            ast.schema = this._resolveFilter(ast.filter, ast.expression.schema!);
        } else if (ast instanceof Ast.ProjectionExpression) {
            await this._typeCheckExpression(ast.expression, scope);
            this._checkExpressionType(ast.expression, ['query', 'stream'], 'projection');
            for (const compute of ast.computations)
                await this._typeCheckValue(compute, scope);
            ast.schema = this._resolveNewProjection(ast, scope);
        } else if (ast instanceof Ast.AliasExpression) {
            await this._typeCheckExpression(ast.expression, scope);
            this._checkExpressionType(ast.expression, ['query', 'stream'], 'alias');
            ast.schema = ast.expression.schema;
            scope.addGlobal(ast.name, ast.schema!);
            scope.prefix(ast.name);
        } else if (ast instanceof Ast.AggregationExpression) {
            await this._typeCheckExpression(ast.expression, scope);
            this._checkExpressionType(ast.expression, ['query'], 'aggregation');
            await this._typeCheckAggregation(ast, scope);
        } else if (ast instanceof Ast.SortExpression) {
            await this._typeCheckExpression(ast.expression, scope);
            this._checkExpressionType(ast.expression, ['query'], 'sort');
            await this._typeCheckSort(ast, scope);
        } else if (ast instanceof Ast.IndexExpression) {
            await this._typeCheckExpression(ast.expression, scope);
            this._checkExpressionType(ast.expression, ['query'], 'index');
            await this._typeCheckIndex(ast, scope);
        } else if (ast instanceof Ast.SliceExpression) {
            await this._typeCheckExpression(ast.expression, scope);
            this._checkExpressionType(ast.expression, ['query'], 'slice');
            await this._typeCheckSlice(ast, scope);
        } else if (ast instanceof Ast.MonitorExpression) {
            await this._typeCheckExpression(ast.expression, scope);
            this._checkExpressionType(ast.expression, ['query'], 'monitor');
            this._typeCheckMonitor(ast);
            ast.schema = ast.expression.schema!.asType('stream');
        } else if (ast instanceof Ast.ChainExpression) {
            for (let i = 0; i < ast.expressions.length; i++) {
                const expr = ast.expressions[i];
                await this._typeCheckExpression(expr, scope);
                // in a chain expression that is not top-level in the statement,
                // all expressions must be a query, except the last can be a query or action
                //
                // non-top-level chain expressions are used by assignment statements
                // (which can be queries or actions) and as arguments to table
                // operators
                if (i < ast.expressions.length-1)
                    this._checkExpressionType(expr, ['query'], 'chain');
                else
                    this._checkExpressionType(expr, ['query', 'action'], 'chain');
            }

            ast.schema = this._resolveChain(ast);
        } else {
            throw new Error('Not Implemented');
        }
    }

    private async _loadFunctionSchema(scope : Scope,
                                      prim : Ast.FunctionCallExpression) : Promise<Ast.FunctionDef> {
        let schema : unknown;
        if (scope.has(prim.name))
            schema = scope.get(prim.name);
        else if (prim.name in Builtin.Functions)
            schema = Builtin.Functions[prim.name];
        else
            schema = await this._schemas.getMemorySchema(prim.name, this._useMeta);
        if (schema === null)
            throw new TypeError(`Undeclared function or variable ${prim.name}`);
        if (!(schema instanceof Ast.FunctionDef))
            throw new TypeError(`Variable ${prim.name} does not name an expression`);
        return schema;
    }

    private async _loadTpSchema(prim : Ast.Invocation|Ast.ExternalBooleanExpression) {
        const schema = await Utils.getSchemaForSelector(this._schemas, prim.selector.kind, prim.channel, 'both', this._useMeta, this._classes);
        if (prim.schema === null)
            prim.schema = schema;

        assert(prim.schema);
    }

    private async _loadAllSchemas(ast : Ast.Node) {
        return Promise.all(Array.from(ast.iteratePrimitives(false)).map(async ([primType, prim] : [OldPrimType, Ast.Invocation|Ast.ExternalBooleanExpression]) => {
            return this._loadTpSchema(prim);
        }));
    }

    async typeCheckClass(klass : Ast.ClassDef,
                         isLibrary : boolean) : Promise<void> {
        if (!isLibrary) {
            if (klass.extends.length > 0 && klass.extends[0] === 'remote')
                klass.extends = ['org.thingpedia.builtin.thingengine.remote'];
            if (klass.extends.length > 0 && klass.extends.length !== 1 && klass.extends[0] !== 'org.thingpedia.builtin.thingengine.remote')
                throw new TypeError('Inline class definitions that extend other than @org.thingpedia.builtin.thingengine.remote are not supported');
        }

        Object.entries(klass.metadata).forEach(([name, value] : [string, Ast.Value]) => {
            if (typeof value !== 'string')
                throw new TypeError('Invalid value type for natural language annotations');
        });
        const imported = new Set();
        for (const import_stmt of klass.imports) {
            if (import_stmt instanceof Ast.MixinImportStmt) {
                for (const facet of import_stmt.facets) {
                    if (['config', 'loader'].includes(facet) && klass.is_abstract)
                        throw new TypeError('Abstract class should not contain config or loader modules');
                    if (imported.has(facet))
                        throw new TypeError(`${facet} mixin imported multiple times`);
                    imported.add(facet);
                }
                const mixin = await this._schemas.getMixins(import_stmt.module);
                await this._typeCheckMixin(import_stmt, mixin);
            }
        }

        const names = new Set<string>();
        for (const [, query] of Object.entries(klass.queries)) {
            if (names.has(query.name))
                throw new Error(`Duplicate function ${query.name}`);
            names.add(query.name);
            await this._typeCheckFunctionDef('query', query);
        }
        for (const [, action] of Object.entries(klass.actions)) {
            if (names.has(action.name))
                throw new Error(`Duplicate function ${action.name}`);
            names.add(action.name);
            await this._typeCheckFunctionDef('action', action);
        }
    }

    private async _typeCheckMixin(import_stmt : Ast.MixinImportStmt,
                                  mixin : MixinDeclaration) {
        const presentParams = new Set<string>();
        for (const in_param of import_stmt.in_params) {
            const i = mixin.args.indexOf(in_param.name);
            if (i === -1 || !mixin.is_input[i])
                throw new TypeError(`Invalid parameter ${in_param.name} for mixin ${mixin.kind}`);
            if (presentParams.has(in_param.name))
                throw new TypeError(`Duplicate input parameter ${in_param.name}`);
            presentParams.add(in_param.name);
            if (in_param.value.isUndefined)
                continue;
            if (!in_param.value.isConstant())
                throw new TypeError(`Mixin parameter ${in_param.name} must be a constant`);
            const inParamType = mixin.types[i];
            const valueType = await this._typeCheckValue(in_param.value, new Scope);
            if (!await this._isAssignable(valueType, inParamType, {}))
                throw new TypeError(`Invalid type for parameter ${in_param.name}, have ${valueType}, need ${inParamType}`);
        }
        for (let i = 0; i < mixin.args.length; i ++ ) {
            if (mixin.required[i] && !presentParams.has(mixin.args[i]))
                throw new TypeError(`Missing required parameter ${mixin.args[i]}`);
        }
    }

    private _typeCheckMetadata(func : unknown) {
        /*Object.entries(func.metadata).forEach(([name, value]) => {
            if (name === 'canonical' && typeof value === 'object') {
                if (!('default' in value))
                    throw new TypeError(`"default" is required in canonical to specify which phrase to use by default`);
                if (!(value.default in value))
                    throw new TypeError(`Missing the specified default phrase in canonical.`);
                Object.entries(value).forEach(([name, value]) => {
                    if (name === 'default') {
                        if (typeof value !== 'string')
                            throw new TypeError(`Invalid value type for ${name} in canonical, expected a string`);
                    } else if (name === 'apv' || name === 'npv') {
                        if (typeof value !== 'boolean')
                            throw new TypeError(`Invalid value type for ${name} in canonical, expected a boolean`);
                    } else {
                        if (!Array.isArray(value))
                            throw new TypeError(`Invalid value type for ${name} in canonical, expected an array`);
                        value.forEach((v) => {
                            if (typeof v !== 'string')
                                throw new TypeError(`Invalid value type for ${name} in canonical, expected an array of strings`);
                        });
                    }
                });
            } else if (name === 'formatted') {
                // FIXME check harder
                if (!Array.isArray(value))
                    throw new TypeError('Expected an array for "formatted" annotation');
            } else if (typeof value !== 'string') {
                throw new TypeError(`Invalid value type for natural language annotation ${name}`);
            }
        });
        */
    }

    private _typeCheckFunctionAnnotations(func : Ast.FunctionDef) {
        Object.entries(func.annotations).forEach(([name, value] : [string, Ast.Value]) => {
            if (!value.isConstant())
                throw new Error(`Annotation #[${name}] must be a constant`);

            switch (name) {
                case 'doc':
                case 'url':
                    if (!value.isString)
                        throw new TypeError(`Invalid type ${value.getType()} for #[${name}] annotation, expected a string`);
                    break;
                case 'handle_thingtalk':
                case 'require_filter':
                    if (!value.isBoolean)
                        throw new TypeError(`Invalid type ${value.getType()} for #[${name}] annotation, expected a boolean`);
                    break;
                case 'default_projection':
                    if (!(value instanceof Ast.ArrayValue))
                        throw new TypeError(`Invalid type ${value.getType()} for #[${name}] annotation, expected an array`);
                    value.value.forEach((param : Ast.Value) => {
                        if (!(param instanceof Ast.StringValue))
                            throw new TypeError(`Invalid type ${param.getType()} in #[${name}] annotation, expected a string`);
                        if (!func.args.includes(param.value))
                            throw new TypeError(`Invalid parameter ${param.value} in #[${name}] annotation, the parameter does not exist.`);
                    });
                    break;
                default:
            }
        });
    }

    private _typeCheckFunctionInheritance(func : Ast.FunctionDef) {
        if (func.extends.length === 0)
            return;
        if (func.functionType !== 'query')
            throw new TypeError(`Actions cannot extend other functions`);
        const functions : string[] = [];
        const args : TypeMap = {};
        for (const fname of func.iterateBaseFunctions()) {
            if (functions.includes(fname))
                continue;
            functions.push(fname);
            const f = func.class!.getFunction(func.functionType, fname);
            if (!f)
                throw new TypeError(`Cannot find ${func.functionType} with name ${fname}`);
            for (const a of f.args) {
                // parameters with the same name are allowed, but must have the same type
                const argtype = f.getArgType(a) as Type;

                if (a in args) {
                    // skip entities when check correctness
                    // FIXME: implement entity inheritance
                    if (args[a].isEntity && argtype.isEntity)
                        continue;
                    if (!args[a].equals(argtype))
                        throw new TypeError(`Parameter ${a} is defined multiple times in ${func.functionType} ${func.name} with different types`);
                } else {
                    args[a] = argtype;
                }
            }

            if (func.is_monitorable && !f.is_monitorable)
                throw new TypeError(`Monitorable query ${func.name} cannot extends non-monitorable query ${f.name}`);
                // the reverse is allowed
                // e.g., if func add a new non-monitorable parameter to monitable function f, func becomes non-monitorable
        }
    }

    private async _typeCheckFunctionDef(type : 'query'|'action',
                                        func : Ast.FunctionDef) {
        for (const argname of func.args) {
            const arg = func.getArgument(argname) as Ast.ArgumentDef;
            if (arg.type instanceof UnknownType)
                throw new TypeError(`Invalid type ${arg.type.name}`);
            this._typeCheckMetadata(arg);

            for (const name in arg.impl_annotations) {
                const value = arg.impl_annotations[name];
                if (!value.isConstant())
                    throw new TypeError(`Annotation #[${name}] must be a constant`);
            }

            if (arg.impl_annotations.min_number && !arg.type.isNumeric())
                throw new TypeError(`Annotation #[min_number] is only valid on numeric types`);
            if (arg.impl_annotations.max_number && !arg.type.isNumeric())
                throw new TypeError(`Annotation #[max_number] is only valid on numeric types`);

            for (const name of ['default', 'min_number', 'max_number']) {
                const value = arg.impl_annotations[name];
                if (!value)
                    continue;

                if (!await this._isAssignable(await this._typeCheckValue(value, new Scope), arg.type, {}))
                    throw new TypeError(`Invalid #[${name}] annotation: must be a ${arg.type}`);
            }
        }

        this._typeCheckMetadata(func);
        this._typeCheckFunctionAnnotations(func);
        this._typeCheckFunctionInheritance(func);

        if (type === 'query') {
            if (func.is_monitorable) {
                const poll_interval = func.annotations['poll_interval'];
                if (poll_interval) {
                    if (!(poll_interval instanceof Ast.MeasureValue) || Units.normalizeUnit(poll_interval.unit) !== 'ms')
                        throw new TypeError(`Invalid value type for poll_interval.`);
                }
            } else if ('poll_interval' in func.annotations) {
                throw new TypeError(`Invalid annotation poll_interval for non-monitorable query ${func.name}.`);
            }
        }

        if (type === 'action') {
            if ('poll_interval' in func.annotations)
                throw new TypeError(`Invalid annotation poll_interval for action ${func.name}.`);
            // this is syntactically impossible, but also not meaningful
            // the other check, is_list, is also syntactically impossible but might be allowed in the future
            // so we don't throw
            if (func.is_monitorable)
                throw new TypeError(`Actions cannot be monitorable.`);
        }
    }

    private _typeCheckDeclarationArgs(args : TypeMap) {
        for (const name in args) {
            const type = args[name];
            if (type instanceof UnknownType)
                throw new TypeError(`Invalid type ${type.name}`);
        }
    }

    private async _typeCheckDeclarationCommon(ast : Ast.Example|Ast.FunctionDeclaration,
                                              scope : Scope) {
        this._typeCheckDeclarationArgs(ast.args);
        scope.addLambdaArgs(ast.args);
        await this._loadAllSchemas(ast);
    }

    private async _typeCheckDeclaration(ast : Ast.FunctionDeclaration,
                                        scope : Scope) {
        const nestedScope = new Scope(scope);

        await this._typeCheckDeclarationCommon(ast, nestedScope);
        this._typeCheckMetadata(ast);

        for (const decl of ast.declarations)
            await this._typeCheckDeclaration(decl, nestedScope);

        // the return value of a function is
        // - the stream statement, if any (there can be at most one)
        // - the last query expression statement, if any
        // - the last action expression statement
        let anyAction = false, anyStream = false,
            resultExpression : Ast.Expression|undefined;

        for (const stmt of ast.statements) {
            if (stmt instanceof Ast.Assignment) {
                await this._typeCheckAssignment(stmt, nestedScope);
                anyAction = anyAction || stmt.value.schema!.functionType === 'action';
            } else {
                await this._typeCheckExpressionStatement(stmt, new Scope(nestedScope));

                // a stream in a nested function is allowed if it is the only
                // stream statement, and the function does not invoke an action
                if (stmt.stream) {
                    if (anyStream)
                        throw new TypeError(`Multiple stream statements are not allowed in user-defined procedures`);
                    if (anyAction || stmt.expression.schema!.functionType === 'action')
                        throw new TypeError(`Stream-action combinations are not allowed in user-defined procedures`);
                    anyStream = true;
                } else if (stmt.expression.schema!.functionType === 'query') {
                    resultExpression = stmt.expression;
                } else {
                    anyAction = true;
                    if (!resultExpression)
                        resultExpression = stmt.expression;
                    if (anyStream)
                        throw new TypeError(`Stream-action combinations are not allowed in user-defined procedures`);
                }
            }
        }

        const args : Ast.ArgumentDef[] = Object.keys(ast.args).map((name : string) =>
            new Ast.ArgumentDef(ast.location, Ast.ArgDirection.IN_REQ, name, ast.args[name], {}));
        if (resultExpression) {
            const outargs : Ast.ArgumentDef[] = Array.from(resultExpression.schema!.iterateArguments()).filter((a : Ast.ArgumentDef) => !a.is_input);
            args.push(...outargs);
        }

        const schema = new Ast.FunctionDef(ast.location, anyStream ? 'stream' : anyAction ? 'action' : 'query', null, ast.name, [],
            { is_list: false, is_monitorable: false }, args,
            { nl: ast.nl_annotations, impl: ast.impl_annotations });

        ast.schema = schema;
        scope.addGlobal(ast.name, schema);
    }

    async typeCheckExample(ast : Ast.Example) : Promise<void> {
        const scope = new Scope();
        await this._typeCheckDeclarationCommon(ast, scope);

        const value = ast.value;
        let type : string|undefined = undefined;
        if (value instanceof Ast.ChainExpression) {
            const expressions = value.expressions;
            const nestedScope = new Scope(scope);
            for (let i = 0; i < expressions.length; i++) {
                const expr = expressions[i];

                scope.$has_event = i > 0;
                await this._typeCheckExpression(expr, nestedScope);
                const schema = expr.schema!;
                if (schema.require_filter)
                    throw new TypeError('Filter required');
                if (schema.functionType === 'stream' && i > 0)
                    throw new Error(`Stream expression must be first in a chain expression`);
                if (schema.functionType === 'action' && i < expressions.length-1)
                    throw new Error(`Action expression must be last in a chain expression`);

                // a stream+action example must be declared "program"
                // a query+action example must be declared "action" or "program"
                // a stream+query example must be declared "stream" or "program"
                // a query example must be declared "query" or "program"
                if (schema.functionType === 'stream') {
                    if (type === 'action' || type === 'program')
                        type = 'program';
                    else
                        type = 'stream';
                } else if (schema.functionType === 'action') {
                    if (type === 'stream' || type === 'program')
                        type = 'program';
                    else
                        type = 'action';
                } else {
                    if (!type)
                        type = 'query';
                }
            }

            value.schema = this._resolveChain(value);
        } else {
            await this._typeCheckExpression(ast.value, new Scope(scope));
            type = ast.value.schema!.functionType;
        }

        if (ast.type !== 'program' && ast.type !== type)
            throw new Error(`Declared example type does not match the type of the expression, expected ${type} got ${ast.type}`);

        if (!Array.isArray(ast.utterances))
            throw new TypeError('Utterances annotation expects an array');
        for (const utterance of ast.utterances) {
            if (typeof utterance !== 'string')
                throw new TypeError('Utterance can only be a string');
        }
    }

    private async _typeCheckAssignment(ast : Ast.Assignment,
                                       scope : Scope) {
        const nestedScope = new Scope(scope);

        await this._typeCheckExpression(ast.value, nestedScope);
        const schema = ast.value.schema!;
        if (schema.require_filter)
            throw new TypeError('Filter required');
        if (schema.functionType === 'stream')
            throw new Error(`Invalid stream expression in argument to assignment, must be query or action`);

        // remove all input parameters (which we have filled with $undefined)
        const args = Array.from(schema.iterateArguments()).filter((a) => !a.is_input);
        ast.schema = new Ast.FunctionDef(ast.location, 'query', null, ast.name, [],
            { is_list: schema.is_list, is_monitorable: false }, args, {});
        scope.addGlobal(ast.name, ast.schema);
    }

    private async _typeCheckExpressionStatement(ast : Ast.ExpressionStatement,
                                                scope : Scope) {
        const expressions = ast.expression.expressions;
        for (let i = 0; i < expressions.length; i++) {
            const expr = expressions[i];

            scope.$has_event = i > 0;
            await this._typeCheckExpression(expr, scope);
            const schema = expr.schema!;
            if (schema.require_filter)
                throw new TypeError('Filter required');
            if (schema.functionType === 'stream' && i > 0)
                throw new Error(`Stream expression must be first in a chain expression`);
            if (schema.functionType === 'action' && i < expressions.length-1)
                throw new Error(`Action expression must be last in a chain expression`);
        }

        ast.expression.schema = this._resolveChain(ast.expression);
    }

    private _typeCheckProgramAnnotations(ast : Ast.Program) {
        return Promise.all(Object.entries(ast.impl_annotations).map(async ([name, value] : [string, Ast.Value]) => {
            if (name === 'executor')
                await this._typecheckPrincipal(value);
            else if (!value.isConstant())
                throw new Error(`Annotation #[${name}] must be a constant`);
        }));
    }

    async typeCheckProgram(ast : Ast.Program) : Promise<void> {
        ast.classes.forEach((ast) => {
            this._classes[ast.name] = ast;
        });
        await this._loadAllSchemas(ast);

        this._typeCheckMetadata(ast);
        this._typeCheckProgramAnnotations(ast);

        const scope = new Scope();

        for (const klass of ast.classes)
            await this.typeCheckClass(klass, false);
        for (const decl of ast.declarations) {
            scope.clean();
            await this._typeCheckDeclaration(decl, scope);
        }

        for (const decl of ast.statements) {
            scope.clean();
            if (decl instanceof Ast.Assignment)
                await this._typeCheckAssignment(decl, scope);
            else
                await this._typeCheckExpressionStatement(decl, scope);
        }
    }

    async typeCheckDialogue(ast : Ast.DialogueState) : Promise<void> {
        await this._loadAllSchemas(ast);

        for (const item of ast.history) {
            const scope = new Scope(null);
            await this._typeCheckExpressionStatement(item.stmt, scope);

            if (item.results !== null) {
                if (!item.results.count.isConstant() ||
                    !await this._isAssignable(await this._typeCheckValue(item.results.count, new Scope), Type.Number, {}))
                    throw new TypeError(`History annotation #[count] must be a constant of Number type`);
                if (item.results.error) {
                    if (!item.results.error.isConstant())
                        throw new TypeError(`History annotation #[error] must be a constant of String or Enum type`);

                    const type = await this._typeCheckValue(item.results.error, new Scope);
                    if (!type.isString && !type.isEnum)
                        throw new TypeError(`History annotation #[error] must be a constant of String or Enum type`);
                }

                for (const result of item.results.results) {
                    for (const key in result.value) {
                        if (!result.value[key].isConstant())
                            throw new TypeError(`Program results must be constants, found ${result.value[key]}`);
                    }
                }
            }
        }
    }

    private async _getAllowedSchema(allowed : Ast.PermissionFunction,
                                    schemaType : 'query'|'action') {
        if (!(allowed instanceof Ast.SpecifiedPermissionFunction) || allowed.schema)
            return;

        allowed.schema = await Utils.getSchemaForSelector(this._schemas, allowed.kind, allowed.channel, schemaType, this._useMeta, {});
    }

    private async _typecheckPermissionFunction(fn : Ast.PermissionFunction,
                                               scope : Scope) {
        if (!(fn instanceof Ast.SpecifiedPermissionFunction))
            return;

        await this._typeCheckFilter(fn.filter, fn.schema, scope);
    }

    async typeCheckPermissionRule(permissionRule : Ast.PermissionRule) : Promise<void> {
        await Promise.all([
            this._getAllowedSchema(permissionRule.query, 'query'),
            this._getAllowedSchema(permissionRule.action, 'action'),
        ]);

        const scope = new Scope();
        scope.$has_source = true;
        await this._typeCheckFilter(permissionRule.principal, null, scope);
        scope.$has_source = false;

        await this._typecheckPermissionFunction(permissionRule.query, scope);
        scope.$has_event = true;
        await this._typecheckPermissionFunction(permissionRule.action, scope);
    }

    private async _typeCheckDataset(dataset : Ast.Dataset) {
        await this._loadAllSchemas(dataset);

        for (const ex of dataset.examples)
            await this.typeCheckExample(ex);
    }

    async typeCheckLibrary(meta : Ast.Library) : Promise<void> {
        for (const klass of meta.classes) {
            await this.typeCheckClass(klass, true);
            this._classes[klass.name] = klass;
        }

        await this._loadAllSchemas(meta);
        for (const dataset of meta.datasets)
            await this._typeCheckDataset(dataset);
    }

    async typeCheckControl(intent : Ast.ControlIntent) : Promise<void> {
        if (intent instanceof Ast.SpecialControlIntent) {
            if (Ast.ControlCommandType.indexOf(intent.type) < 0)
                throw new TypeError(`Invalid control command ${intent.type}`);
        } else if (intent instanceof Ast.AnswerControlIntent) {
            await this._typeCheckValue(intent.value, new Scope);
        }
    }
}<|MERGE_RESOLUTION|>--- conflicted
+++ resolved
@@ -480,12 +480,6 @@
         await this._typeCheckFilterHelper(ast.filter, ast.schema, scope);
     }
 
-<<<<<<< HEAD
-    private async _resolveAggregationOverload(ast : Ast.AggregationTable|Ast.AggregationExpression,
-                                              operator : string,
-                                              field : string,
-                                              schema : Ast.FunctionDef) {
-=======
     private async _typeCheckSubqueryValue(expr : Ast.Expression, scope : Scope) {
         if (!(expr instanceof Ast.ProjectionExpression))
             throw new TypeError('Subquery function must be a projection');
@@ -502,11 +496,10 @@
 
     }
 
-    private _resolveAggregationOverload(ast : Ast.AggregationTable|Ast.AggregationExpression,
-                                        operator : string,
-                                        field : string,
-                                        schema : Ast.FunctionDef) {
->>>>>>> 228d0018
+    private async _resolveAggregationOverload(ast : Ast.AggregationTable|Ast.AggregationExpression,
+                                              operator : string,
+                                              field : string,
+                                              schema : Ast.FunctionDef) {
         const fieldType = schema.out[field];
         if (!fieldType)
             throw new TypeError('Invalid aggregation field ' + field);
