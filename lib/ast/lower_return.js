// -*- mode: js; indent-tabs-mode: nil; js-basic-offset: 4 -*-
//
// This file is part of ThingTalk
//
// Copyright 2015-2018 The Board of Trustees of the Leland Stanford Junior University
//
// Author: Giovanni Campagna <gcampagn@cs.stanford.edu>
//
// See COPYING for details
"use strict";

const assert = require('assert');

const Type = require('../type');
const { Value } = require('./values');
const {
    ArgumentDef,
    ArgDirection,
    FunctionDef
} = require('./function_def');
const {
    Selector,
    Invocation,
    InputParam
} = require('./expression');
const { Stream, Table, Action } = require('./primitive');
// we cannot unpack here, due to cyclic require()'s
const ClassDefAst = require('./class_def');
const ProgramAst = require('./program');

function makeToken(state) {
    return state.token++;
}

function getSelf(messaging, sendTo) {
    if (messaging.getSelf)
        return new Value.Entity(messaging.getSelf(sendTo.value), 'tt:contact', "me");
    else
        return new Value.Entity(messaging.type + '-account:' + messaging.account, 'tt:contact', "me");
}

function makeSendSchema(sendFrom, secondSendFrom) {
    const args = [
        new ArgumentDef(null, ArgDirection.IN_REQ, '__principal', Type.Entity('tt:contact')),
        new ArgumentDef(null, ArgDirection.IN_REQ, '__program_id', Type.Entity('tt:program_id')),
        new ArgumentDef(null, ArgDirection.IN_REQ, '__flow', Type.Number),
        new ArgumentDef(null, ArgDirection.IN_REQ, '__kindChannel', Type.Entity('tt:function')),
        new ArgumentDef(null, ArgDirection.IN_OPT, '__response', Type.String)
    ];
    for (let argname in sendFrom.schema.out)
        args.push(new ArgumentDef(null, ArgDirection.IN_REQ, argname, sendFrom.schema.out[argname]));
    return new FunctionDef(null, 'action', null, 'send', [], {}, args, {});
}
function makeReceiveSchema(receiveFrom) {
    const args = [
        new ArgumentDef(null, ArgDirection.IN_REQ, '__principal', Type.Entity('tt:contact')),
        new ArgumentDef(null, ArgDirection.IN_REQ, '__program_id', Type.Entity('tt:program_id')),
        new ArgumentDef(null, ArgDirection.IN_REQ, '__flow', Type.Number),
        new ArgumentDef(null, ArgDirection.OUT, '__kindChannel', Type.Entity('tt:function')),
        new ArgumentDef(null, ArgDirection.OUT, '__response', Type.String)
    ];
    for (let argname in receiveFrom.schema.out)
        args.push(new ArgumentDef(null, ArgDirection.OUT, argname, receiveFrom.schema.out[argname]));

    return new FunctionDef(null, 'query', null, 'receive', [], { is_list: true, is_monitorable: true}, args, {});
}

function makeDynamicClass(classes, sendSchema, receiveSchema) {
    var classdef = new ClassDefAst.ClassDef(null, '__dyn_' + classes.length, ['org.thingpedia.builtin.thingengine.remote'],
        {}, {});
    if (sendSchema)
        classdef.actions.send = sendSchema;
    if (receiveSchema)
        classdef.queries.receive = receiveSchema;
    classes.push(classdef);
    return classdef;
}

// note: this is similar to factorRemoteAction, but self/remote are flipped
// the "lowered" action is what will be shipped out as a blob, whereas ourrules is what
// we need to run locally to receive the results
//
// because we don't mess with queries, we never need to split something in more than one piece
// which drastically simplifies the implementation
function lowerReturnAction(state, action, lastPrimitive, principal) {
    if (!action.isNotify || action.name !== 'return')
<<<<<<< HEAD
        return;
    if (principal === null || lastPrimitive === null) {
        action.name = 'notify';
        return;
=======
        return action;
    if (principal === null || lastPrimitive === null) {
        action.name = 'notify';
        return action;
>>>>>>> d6c22021
    }
    assert(lastPrimitive);

    let token = makeToken(state);
    let sendSchema = makeSendSchema(lastPrimitive);
    let receiveSchema = makeReceiveSchema(lastPrimitive);
    let localClass = makeDynamicClass(state.newclasses, sendSchema, null);
    let toSendClass = makeDynamicClass([], null, receiveSchema);

    let sendInputs = [
        new InputParam(null, '__principal', getSelf(state.messaging, principal)),
        new InputParam(null, '__program_id', Value.Event('program_id')),
        new InputParam(null, '__flow',  Value.Number(token)),
        new InputParam(null, '__kindChannel', Value.Event('type'))
    ];
    for (let name in lastPrimitive.schema.out)
        sendInputs.push(new InputParam(null, name, new Value.VarRef(name)));

    const newAction = new Action.Invocation(action.location,
        new Invocation(action.location,
            new Selector.Device(action.location, localClass.name, null, null),
            'send',
            sendInputs,
            sendSchema),
        null);

    let receiveInputs = [
        new InputParam(null, '__principal', principal),
        new InputParam(null, '__program_id', Value.Event('program_id')),
        new InputParam(null, '__flow',  Value.Number(token))
    ];
    let receiveTrigger = new Stream.Monitor(
        null,
        new Table.Invocation(
            null,
            new Invocation(null,
                new Selector.Device(null, toSendClass.name, null, null),
                'receive', receiveInputs, receiveSchema),
        receiveSchema),
    null, receiveSchema);

    var ourrule = new ProgramAst.Program(null, [toSendClass], [], [
        new ProgramAst.Statement.Rule(null, receiveTrigger, [Action.notifyAction()])
    ], null);
    state.ourrules.push(ourrule);

    return newAction;
}

function lowerReturnRule(state, rule, principal) {
    const lastPrimitive = rule.isRule ? rule.stream : rule.table;

    rule.actions = rule.actions.map((action) => lowerReturnAction(state, action, lastPrimitive, principal));
}

module.exports = function lowerReturn(program, messaging) {
    let ourrules = [];
    let state = { token: 0, messaging, ourrules, newclasses: program.classes };
    program.rules.forEach((r) => {
        lowerReturnRule(state, r, program.principal);
    });
    return ourrules;
};<|MERGE_RESOLUTION|>--- conflicted
+++ resolved
@@ -84,17 +84,10 @@
 // which drastically simplifies the implementation
 function lowerReturnAction(state, action, lastPrimitive, principal) {
     if (!action.isNotify || action.name !== 'return')
-<<<<<<< HEAD
-        return;
-    if (principal === null || lastPrimitive === null) {
-        action.name = 'notify';
-        return;
-=======
         return action;
     if (principal === null || lastPrimitive === null) {
         action.name = 'notify';
         return action;
->>>>>>> d6c22021
     }
     assert(lastPrimitive);
 
