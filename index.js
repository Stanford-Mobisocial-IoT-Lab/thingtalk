--- conflicted
+++ resolved
@@ -45,16 +45,10 @@
     SEMPRESyntax: SEMPRESyntax,
     Formatter: Formatter,
     PermissionChecker: PermissionChecker,
-<<<<<<< HEAD
 
+    Units: Units,
     Location: builtin.Location,
     Entity: builtin.Entity,
     Time: builtin.Time,
     Builtin: builtin,
-=======
-    Units: Units,
-    Location: builtin_values.Location,
-    Entity: builtin_values.Entity,
-    Time: builtin_values.Time,
->>>>>>> 4173abf3
 };